--- conflicted
+++ resolved
@@ -25,8 +25,5 @@
 - case - 05
 - order - 06
 - skill - 07
-<<<<<<< HEAD
-- feedback -08
-=======
 - label - 08
->>>>>>> a62a759c
+- feedback -09
