--- conflicted
+++ resolved
@@ -263,62 +263,6 @@
 				Data: 2,
 			},
 		},
-<<<<<<< HEAD
-		// {
-		//	name: "非法访问",
-		//	before: func(t *testing.T) {
-		//		ctx, cancel := context.WithTimeout(context.Background(), time.Second)
-		//		defer cancel()
-		//		err := s.db.WithContext(ctx).Create(&dao.Question{
-		//			Id:      3,
-		//			Uid:     234,
-		//			Title:   "老的标题",
-		//			Content: "老的内容",
-		//			Ctime:   123,
-		//			Utime:   234,
-		//		}).Error
-		//		require.NoError(t, err)
-		//	},
-		//	after: func(t *testing.T) {
-		//		ctx, cancel := context.WithTimeout(context.Background(), time.Second)
-		//		defer cancel()
-		//		q, _, err := s.dao.GetByID(ctx, 3)
-		//		require.NoError(t, err)
-		//		s.assertQuestion(t, dao.Question{
-		//			Uid:     234,
-		//			Title:   "老的标题",
-		//			Content: "老的内容",
-		//		}, q)
-		//	},
-		//	req: func() web.SaveReq {
-		//		analysis := web.AnswerElement{
-		//			Id:        1,
-		//			Content:   "新的分析",
-		//			Keywords:  "新的 keyword",
-		//			Shorthand: "新的速记",
-		//			Highlight: "新的亮点",
-		//			Guidance:  "新的引导点",
-		//		}
-		//		return web.SaveReq{
-		//			Question: web.Question{
-		//				Id:           3,
-		//				Title:        "面试题1",
-		//				Content:      "新的内容",
-		//				Analysis:     analysis,
-		//				Basic:        s.buildAnswerEle(1),
-		//				Intermediate: s.buildAnswerEle(2),
-		//				Advanced:     s.buildAnswerEle(3),
-		//			},
-		//		}
-		//	}(),
-		//	wantCode: 500,
-		//	wantResp: test.Result[int64]{
-		//		Code: 502001,
-		//		Msg:  "系统错误",
-		//	},
-		// },
-=======
->>>>>>> 197ba71c
 	}
 
 	for _, tc := range testCases {
