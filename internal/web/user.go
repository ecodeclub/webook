package web

import (
	"context"
	"errors"
	"net/http"
<<<<<<< HEAD
	"net/url"
	"strings"
=======
>>>>>>> c37b3731
	"time"

	regexp "github.com/dlclark/regexp2"
	"github.com/gin-gonic/gin"
<<<<<<< HEAD
	"go.uber.org/zap"

	"github.com/ecodeclub/webook/internal/domain"
	"github.com/ecodeclub/webook/internal/service"
	tokenGen "github.com/ecodeclub/webook/internal/web/token/generator"
	tokenVfy "github.com/ecodeclub/webook/internal/web/token/validator"
)

var (
	CodeParamsErr         = 401000 // 参数错误
	CodeEmailVerifyFailed = 401001 // 邮箱验证失败 4:参数错误 01:用户服务
	CodeEmailVerified     = 401002 // 邮箱已验证
=======
	"github.com/golang-jwt/jwt/v5"

	"github.com/ecodeclub/webook/internal/domain"
	"github.com/ecodeclub/webook/internal/service"
>>>>>>> c37b3731
)

const (
	// 密码规则：长度至少 6 位
	passwordRegexPattern = `^.{6,}$`
	AccessSecret         = "95osj3fUD7fo0mlYdDbncXz4VD2igvf0"
	RefreshSecret        = "95osj3fUD7fo0m123DbncXz4VD2igvf0"
)

type UserHandler struct {
	svc               service.UserService
	emailSvc          service.EmailService
	passwordRegexExp  *regexp.Regexp
	emailVerifyGen    tokenGen.TokenGenerator
	emailVerifier     tokenVfy.Verifier
	emailVerifyABSURL string // 前端的绝对URL
	logger            *zap.Logger
}

<<<<<<< HEAD
func NewUserHandler(svc service.UserService, emailSvc service.EmailService,
	emailVerifyGen tokenGen.TokenGenerator, emailVerifier tokenVfy.Verifier,
	emailVerifyURL string, logger *zap.Logger) *UserHandler {
=======
type TokenClaims struct {
	jwt.RegisteredClaims
	// 这是一个前端采集了用户的登录环境生成的一个码
	Fingerprint string
	//用于查找用户信息的一个字段
	Uid int64
}

func NewUserHandler(svc service.UserAndService) *UserHandler {
>>>>>>> c37b3731
	return &UserHandler{
		svc:               svc,
		emailSvc:          emailSvc,
		passwordRegexExp:  regexp.MustCompile(passwordRegexPattern, regexp.None),
		emailVerifyGen:    emailVerifyGen,
		emailVerifier:     emailVerifier,
		emailVerifyABSURL: emailVerifyURL,
		logger:            logger,
	}
}

func (u *UserHandler) SignUp(ctx *gin.Context) {
	type UserInfo struct {
		Email           string `json:"email"`
		Password        string `json:"password"`
		ConfirmPassword string `json:"confirmPassword"`
	}

	var info UserInfo
	if err := ctx.Bind(&info); err != nil {
		return
	}

	// 密码和确认密码
	if info.Password != info.ConfirmPassword {
		ctx.String(http.StatusBadRequest, "两次密码不相同！")
		return
	}
	// 密码规律
	pwdFlag, err := u.passwordRegexExp.MatchString(info.Password)
	if err != nil {
		ctx.String(http.StatusInternalServerError, "系统错误！")
		return
	}
	if !pwdFlag {
		ctx.String(http.StatusBadRequest, "密码格式不正确,长度不能小于 6 位！")
		return
	}

	// 存储数据...
	err = u.svc.Signup(ctx.Request.Context(), &domain.User{
		Email:    info.Email,
		Password: info.Password,
	})
	if errors.Is(err, service.ErrUserDuplicate) {
		ctx.String(http.StatusBadRequest, "重复邮箱，请更换邮箱！")
		return
	}
	if err != nil {
		ctx.String(http.StatusInternalServerError, "系统错误！")
		return
	}

	go func() {
		// 生成一个10分钟的token
		token, err := u.emailVerifyGen.GenerateToken(info.Email, time.Duration(10)*time.Minute)
		if err != nil {
			u.logger.Error("生成token失败", zap.Error(err))
			return
		}

		// 组装短信内容
		fullURL, err := u.URLGenerator(u.emailVerifyABSURL, map[string][]string{"code": {token}})
		if err != nil {
			u.logger.Error("生成URL失败", zap.Error(err))
			return
		}
		emailBody := strings.Join([]string{
			"请点击下方链接验证邮箱。\n", fullURL, "\n10分钟内有效。",
		}, "")

		err = u.emailSvc.Send(context.Background(), "webook邮箱验证", "验证邮箱", emailBody, info.Email, false)
		if err != nil {
			u.logger.Error("发送邮件失败", zap.Error(err))
			return
		}
	}()
	ctx.String(http.StatusOK, "注册成功！")
}

<<<<<<< HEAD
func (u *UserHandler) EmailVerify(ctx *gin.Context) {
	type emailVerifyVO struct {
		Code string `form:"code" binding:"required,max=512"`
	}
	var vo emailVerifyVO
	err := ctx.ShouldBind(&vo)
	if err != nil {
		ctx.JSON(http.StatusBadRequest, Result{
			Code: CodeParamsErr,
			Msg:  "参数错误",
		})
		return
	}

	email, err := u.emailVerifier.Verify(vo.Code)
	if err != nil {
		ctx.JSON(http.StatusBadRequest, Result{
			Code: CodeEmailVerifyFailed,
			Msg:  "验证失败",
		})
		return
	}

	err = u.svc.EmailVerify(ctx.Request.Context(), email)
	if err != nil {
		if errors.Is(err, service.ErrUserEmailVerified) {
			ctx.JSON(http.StatusBadRequest, Result{
				Code: CodeEmailVerified,
				Msg:  "邮箱已验证",
			})
			return
		}
		ctx.JSON(http.StatusBadRequest, Result{
			Code: CodeEmailVerifyFailed,
			Msg:  "验证失败",
		})
		return
	}
	ctx.JSON(http.StatusOK, Result{Msg: "验证成功"})
}

// URLGenerator 生成一个URL。params可以foo=1&foo=2
// 示例：URLGenerator("http://example.com/api", map[string][]string{"foo": []string{"bar"}})
func (u *UserHandler) URLGenerator(absoluteURL string, params map[string][]string) (string, error) {
	uv := url.Values{}
	for k, value := range params {
		if len(value) <= 0 {
			continue
		}
		for _, v := range value {
			uv.Add(k, v)
		}
	}

	up, _ := url.Parse(absoluteURL) // 这个很难出现err
	if up == nil || !up.IsAbs() {
		return "", errors.New("绝对URL错误")
	}

	up.RawQuery = uv.Encode()
	return up.String(), nil
=======
func (u *UserHandler) Login(ctx *gin.Context) {
	type TokenLoginReq struct {
		Email       string `json:"email" binding:"required,email"`
		Password    string `json:"password" binding:"required"`
		Fingerprint string `json:"fingerprint" binding:"required"` //你可以认为这是一个前端采集了用户的登录环境生成的一个码，你编码进去 EncryptionHandle acccess_token 中。
	}
	var req TokenLoginReq
	err := ctx.ShouldBind(&req)
	if err != nil {
		ctx.String(http.StatusBadRequest, "参数合法性验证失败")
		return
	}

	// 先定义一个uid,实际要在数据库里面查一下
	var uid int64
	err = u.setAccessToken(ctx, req.Fingerprint, uid)
	if err != nil {
		ctx.String(http.StatusBadRequest, "系统错误")
		return
	}

	ctx.String(http.StatusOK, "登陆成功")
}

func (u *UserHandler) setAccessToken(ctx *gin.Context, fingerprint string, uid int64) error {
	now := time.Now()
	//TODO access token
	claims := TokenClaims{
		RegisteredClaims: jwt.RegisteredClaims{
			ExpiresAt: jwt.NewNumericDate(now.Add(time.Minute * 30)),
		},
		Fingerprint: fingerprint,
		Uid:         uid,
	}

	token := jwt.NewWithClaims(jwt.SigningMethodHS512, claims)
	accessToken, err := token.SignedString([]byte(AccessSecret))
	if err != nil {
		return err
	}
	//TODO refresh token
	claims.RegisteredClaims.ExpiresAt = jwt.NewNumericDate(now.Add(time.Hour * 24 * 7))
	token = jwt.NewWithClaims(jwt.SigningMethodHS512, claims)
	refreshToken, err := token.SignedString([]byte(RefreshSecret))
	if err != nil {
		return err
	}

	//TODO 设置token
	ctx.Header("x-access-token", accessToken)
	//可以换一种方式保持到redis里面,避免refresh_token 被人拿到之后一直使用
	//可以使用MD5 转一下,或者直接截取指定长度的字符串 如: 以key 为 前面获取到的字符串
	ctx.Header("x-refresh-token", refreshToken)

	return nil
>>>>>>> c37b3731
}<|MERGE_RESOLUTION|>--- conflicted
+++ resolved
@@ -4,16 +4,13 @@
 	"context"
 	"errors"
 	"net/http"
-<<<<<<< HEAD
 	"net/url"
 	"strings"
-=======
->>>>>>> c37b3731
 	"time"
 
+  "github.com/golang-jwt/jwt/v5"
 	regexp "github.com/dlclark/regexp2"
 	"github.com/gin-gonic/gin"
-<<<<<<< HEAD
 	"go.uber.org/zap"
 
 	"github.com/ecodeclub/webook/internal/domain"
@@ -26,12 +23,6 @@
 	CodeParamsErr         = 401000 // 参数错误
 	CodeEmailVerifyFailed = 401001 // 邮箱验证失败 4:参数错误 01:用户服务
 	CodeEmailVerified     = 401002 // 邮箱已验证
-=======
-	"github.com/golang-jwt/jwt/v5"
-
-	"github.com/ecodeclub/webook/internal/domain"
-	"github.com/ecodeclub/webook/internal/service"
->>>>>>> c37b3731
 )
 
 const (
@@ -51,11 +42,6 @@
 	logger            *zap.Logger
 }
 
-<<<<<<< HEAD
-func NewUserHandler(svc service.UserService, emailSvc service.EmailService,
-	emailVerifyGen tokenGen.TokenGenerator, emailVerifier tokenVfy.Verifier,
-	emailVerifyURL string, logger *zap.Logger) *UserHandler {
-=======
 type TokenClaims struct {
 	jwt.RegisteredClaims
 	// 这是一个前端采集了用户的登录环境生成的一个码
@@ -64,8 +50,10 @@
 	Uid int64
 }
 
-func NewUserHandler(svc service.UserAndService) *UserHandler {
->>>>>>> c37b3731
+
+func NewUserHandler(svc service.UserService, emailSvc service.EmailService,
+	emailVerifyGen tokenGen.TokenGenerator, emailVerifier tokenVfy.Verifier,
+	emailVerifyURL string, logger *zap.Logger) *UserHandler {
 	return &UserHandler{
 		svc:               svc,
 		emailSvc:          emailSvc,
@@ -146,7 +134,6 @@
 	ctx.String(http.StatusOK, "注册成功！")
 }
 
-<<<<<<< HEAD
 func (u *UserHandler) EmailVerify(ctx *gin.Context) {
 	type emailVerifyVO struct {
 		Code string `form:"code" binding:"required,max=512"`
@@ -208,7 +195,8 @@
 
 	up.RawQuery = uv.Encode()
 	return up.String(), nil
-=======
+}
+
 func (u *UserHandler) Login(ctx *gin.Context) {
 	type TokenLoginReq struct {
 		Email       string `json:"email" binding:"required,email"`
@@ -264,5 +252,4 @@
 	ctx.Header("x-refresh-token", refreshToken)
 
 	return nil
->>>>>>> c37b3731
 }