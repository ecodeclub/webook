// Copyright 2023 ecodeclub
//
// Licensed under the Apache License, Version 2.0 (the "License");
// you may not use this file except in compliance with the License.
// You may obtain a copy of the License at
//
// http://www.apache.org/licenses/LICENSE-2.0
//
// Unless required by applicable law or agreed to in writing, software
// distributed under the License is distributed on an "AS IS" BASIS,
// WITHOUT WARRANTIES OR CONDITIONS OF ANY KIND, either express or implied.
// See the License for the specific language governing permissions and
// limitations under the License.

package web

import (
	"context"
	"fmt"

	"github.com/ecodeclub/ecache"
	"github.com/ecodeclub/ekit/slice"
	"github.com/ecodeclub/ginx"
	"github.com/ecodeclub/ginx/session"
	"github.com/ecodeclub/webook/internal/credit"
	"github.com/ecodeclub/webook/internal/order/internal/domain"
	"github.com/ecodeclub/webook/internal/order/internal/service"
	"github.com/ecodeclub/webook/internal/payment"
	"github.com/ecodeclub/webook/internal/pkg/sequencenumber"
	"github.com/ecodeclub/webook/internal/product"
	"github.com/gin-gonic/gin"
)

var _ ginx.Handler = &Handler{}

type Handler struct {
	svc         service.Service
	paymentSvc  payment.Service
	productSvc  product.Service
	creditSvc   credit.Service
	snGenerator *sequencenumber.Generator
	cache       ecache.Cache
}

func NewHandler(svc service.Service, paymentSvc payment.Service, productSvc product.Service, creditSvc credit.Service, snGenerator *sequencenumber.Generator, cache ecache.Cache) *Handler {
	return &Handler{svc: svc, paymentSvc: paymentSvc, productSvc: productSvc, creditSvc: creditSvc, snGenerator: snGenerator, cache: cache}
}

func (h *Handler) PrivateRoutes(server *gin.Engine) {
	g := server.Group("/order")
	g.POST("/preview", ginx.BS[PreviewOrderReq](h.PreviewOrder))
	g.POST("/create", ginx.BS[CreateOrderReq](h.CreateOrderAndPayment))
	g.POST("", ginx.BS[OrderSNReq](h.RetrieveOrderStatus))
	g.POST("/list", ginx.BS[ListOrdersReq](h.ListOrders))
	g.POST("/detail", ginx.BS[OrderSNReq](h.RetrieveOrderDetail))
	g.POST("/cancel", ginx.BS[OrderSNReq](h.CancelOrder))
}

func (h *Handler) PublicRoutes(_ *gin.Engine) {}

// PreviewOrder 获取订单预览信息, 此时订单尚未创建
func (h *Handler) PreviewOrder(ctx *ginx.Context, req PreviewOrderReq, sess session.Session) (ginx.Result, error) {

	orderItems, originalTotalPrice, realTotalPrice, err := h.getDomainOrderItems(ctx, req.SKUs)
	if err != nil {
		return systemErrorResult, fmt.Errorf("获取预览订单项失败: %w", err)
	}

	c, err := h.creditSvc.GetCreditsByUID(ctx.Request.Context(), sess.Claims().Uid)
	if err != nil {
		return systemErrorResult, fmt.Errorf("获取用户积分失败: %w", err)
	}

	pcs := h.paymentSvc.GetPaymentChannels(ctx.Request.Context())
	items := make([]PaymentItem, 0, len(pcs))
	for _, pc := range pcs {
		items = append(items, PaymentItem{Type: int64(pc.Type)})
	}

	return ginx.Result{
		Data: PreviewOrderResp{
			Order: Order{
				Payment: Payment{
					Items: items,
				},
				OriginalTotalAmt: originalTotalPrice,
				RealTotalAmt:     realTotalPrice,
				Items: slice.Map(orderItems, func(idx int, src domain.OrderItem) OrderItem {
					return OrderItem{
						SKU: h.toSKUVO(src.SKU),
					}
				}),
			},
			Credits: c.TotalAmount,
			Policy:  "请注意: 虚拟商品、一旦支持成功不退、不换,请谨慎操作",
		},
	}, nil
}

func (h *Handler) toSKUVO(sku domain.SKU) SKU {
	return SKU{
		SN:            sku.SN,
		Image:         sku.Image,
		Name:          sku.Name,
		Desc:          sku.Description,
		OriginalPrice: sku.OriginalPrice,
		RealPrice:     sku.RealPrice, // 引入优惠券时, 需要获取用户的优惠信息,动态计算
		Quantity:      sku.Quantity,
	}
}

// CreateOrderAndPayment 创建订单和支付
func (h *Handler) CreateOrderAndPayment(ctx *ginx.Context, req CreateOrderReq, sess session.Session) (ginx.Result, error) {

	if err := h.checkRequestID(ctx.Request.Context(), req.RequestID); err != nil {
		return systemErrorResult, fmt.Errorf("请求ID错误: %w", err)
	}

	order, err := h.createOrder(ctx, req.SKUs, sess.Claims().Uid)
	if err != nil {
		// 创建订单失败
		return systemErrorResult, fmt.Errorf("创建订单失败: %w", err)
	}

	p, err := h.createPayment(ctx, order, req.PaymentItems)
	if err != nil {
		// 创建支付失败
		return systemErrorResult, fmt.Errorf("创建支付失败: %w", err)
	}

	err = h.svc.UpdateOrderPaymentIDAndPaymentSN(ctx.Request.Context(), order.BuyerID, order.ID, p.ID, p.SN)
	if err != nil {
		return systemErrorResult, fmt.Errorf("订单冗余支付ID及SN失败: %w", err)
	}

	// 微信支付需要返回二维码URL
	var wechatCodeURL string
	for _, r := range p.Records {
		if payment.ChannelTypeWechat == r.Channel {
			wechatCodeURL = r.WechatCodeURL
		}
	}

	return ginx.Result{
		Data: CreateOrderResp{
			SN:            order.SN,
			WechatCodeURL: wechatCodeURL,
		},
	}, nil
}

func (h *Handler) checkRequestID(ctx context.Context, requestID string) error {
	if requestID == "" {
		return fmt.Errorf("请求ID为空")
	}

	key := h.createOrderRequestKey(requestID)
	val := h.cache.Get(ctx, key)
	if !val.KeyNotFound() {
		return fmt.Errorf("重复请求")
	}
	// TODO: 这里有一个隐患，就是如果要是最终并没有创建 ORDER 成功，
	//       这会要求用户必须重新创建一个订单
	if err := h.cache.Set(ctx, key, requestID, 0); err != nil {
		return fmt.Errorf("缓存请求ID失败: %w", err)
	}
	return nil
}

func (h *Handler) createOrderRequestKey(requestID string) string {
	return fmt.Sprintf("order:create:%s", requestID)
}

func (h *Handler) createOrder(ctx context.Context, skus []SKU, buyerID int64) (domain.Order, error) {
	orderItems, originalTotalAmt, realTotalAmt, err := h.getDomainOrderItems(ctx, skus)
	if err != nil {
		return domain.Order{}, err
	}

	orderSN, err := h.snGenerator.Generate(buyerID)
	if err != nil {
		return domain.Order{}, fmt.Errorf("生成订单序列号失败")
	}

	return h.svc.CreateOrder(ctx, domain.Order{
		SN:               orderSN,
		BuyerID:          buyerID,
		OriginalTotalAmt: originalTotalAmt,
		RealTotalAmt:     realTotalAmt,
		Items:            orderItems,
	})
}

func (h *Handler) getDomainOrderItems(ctx context.Context, skus []SKU) ([]domain.OrderItem, int64, int64, error) {
	if len(skus) == 0 {
		return nil, 0, 0, fmt.Errorf("商品信息非法")
	}
	orderItems := make([]domain.OrderItem, 0, len(skus))
	originalTotalAmt, realTotalAmt := int64(0), int64(0)
	for _, sku := range skus {
		productSKU, err := h.productSvc.FindSKUBySN(ctx, sku.SN)
		if err != nil {
			// SN非法
			return nil, 0, 0, fmt.Errorf("商品SKUSN非法: %w", err)
		}
		if sku.Quantity < 1 || sku.Quantity > productSKU.Stock {
			// todo: 重新审视stockLimit的意义及用法
			// 暂时不需要修改
			return nil, 0, 0, fmt.Errorf("商品数量非法")
		}
		item := domain.OrderItem{
			SKU: domain.SKU{
				SPUID:         productSKU.SPUID,
				ID:            productSKU.ID,
				SN:            productSKU.SN,
				Image:         productSKU.Image,
				Name:          productSKU.Name,
				Description:   productSKU.Desc,
				OriginalPrice: productSKU.Price,
				RealPrice:     productSKU.Price, // 引入优惠券时,需要重新计算
				Quantity:      sku.Quantity,
			},
		}
		originalTotalAmt += item.SKU.OriginalPrice * sku.Quantity
		realTotalAmt += item.SKU.RealPrice * sku.Quantity
		orderItems = append(orderItems, item)
	}
	return orderItems, originalTotalAmt, realTotalAmt, nil
}

func (h *Handler) createPayment(ctx context.Context, order domain.Order, paymentChannels []PaymentItem) (payment.Payment, error) {
	// TODO: 针对订单生成更精确的订单描述信息
	orderDescription := "面窝吧"
	records := make([]payment.Record, 0, len(paymentChannels))
	realTotalAmt := int64(0)
	for _, pc := range paymentChannels {
		if pc.Type != int64(payment.ChannelTypeCredit) && pc.Type != int64(payment.ChannelTypeWechat) {
			return payment.Payment{}, fmt.Errorf("支付渠道非法")
		}
		records = append(records, payment.Record{
			Amount:  pc.Amount,
			Channel: payment.ChannelType(pc.Type),
		})
		realTotalAmt += pc.Amount
	}
	if realTotalAmt != order.RealTotalAmt {
		return payment.Payment{}, fmt.Errorf("支付信息错误：金额不匹配")
	}
	return h.paymentSvc.CreatePayment(ctx, payment.Payment{
		OrderID:          order.ID,
		OrderSN:          order.SN,
		PayerID:          order.BuyerID,
<<<<<<< HEAD
		OrderDescription: "面窝吧",
		TotalAmount:      order.RealTotalPrice,
=======
		OrderDescription: orderDescription,
		TotalAmount:      order.RealTotalAmt,
>>>>>>> e8ef37f4
		Records:          records,
	})
}

// RetrieveOrderStatus 获取订单状态
func (h *Handler) RetrieveOrderStatus(ctx *ginx.Context, req OrderSNReq, sess session.Session) (ginx.Result, error) {
	order, err := h.svc.FindOrderByUIDAndOrderSN(ctx.Request.Context(), sess.Claims().Uid, req.SN)
	if err != nil {
		return systemErrorResult, fmt.Errorf("订单未找到: %w", err)
	}
	return ginx.Result{
		Data: RetrieveOrderStatusResp{
			Status: order.Status.ToUint8(),
		},
	}, nil
}

// ListOrders 分页查询用户订单
func (h *Handler) ListOrders(ctx *ginx.Context, req ListOrdersReq, sess session.Session) (ginx.Result, error) {
	orders, total, err := h.svc.FindOrdersByUID(ctx, sess.Claims().Uid, req.Offset, req.Limit)
	if err != nil {
		return systemErrorResult, err
	}
	return ginx.Result{
		Data: ListOrdersResp{
			Total: total,
			Orders: slice.Map(orders, func(idx int, src domain.Order) Order {
				return h.toOrderVO(src)
			}),
		},
	}, nil
}

func (h *Handler) toOrderVO(order domain.Order) Order {
	return Order{
		SN:               order.SN,
		Payment:          Payment{SN: order.Payment.SN},
<<<<<<< HEAD
		OriginalTotalAmt: order.OriginalTotalPrice,
		RealTotalAmt:     order.RealTotalPrice,
=======
		OriginalTotalAmt: order.OriginalTotalAmt,
		RealTotalAmt:     order.RealTotalAmt,
>>>>>>> e8ef37f4
		Status:           order.Status.ToUint8(),
		Items: slice.Map(order.Items, func(idx int, src domain.OrderItem) OrderItem {
			return OrderItem{
				SKU: h.toSKUVO(src.SKU),
			}
		}),
		Ctime: order.Ctime,
		Utime: order.Utime,
	}
}

// RetrieveOrderDetail 查看订单详情
func (h *Handler) RetrieveOrderDetail(ctx *ginx.Context, req OrderSNReq, sess session.Session) (ginx.Result, error) {
	order, err := h.svc.FindOrderByUIDAndOrderSN(ctx.Request.Context(), sess.Claims().Uid, req.SN)
	if err != nil {
		return systemErrorResult, fmt.Errorf("订单未找到: %w", err)
	}
	paymentInfo, err := h.paymentSvc.FindPaymentByID(ctx.Request.Context(), order.Payment.ID)
	if err != nil {
		return systemErrorResult, fmt.Errorf("支付未找到: %w", err)
	}
	return ginx.Result{
		Data: RetrieveOrderDetailResp{
			Order: h.toOrderVOWithPaymentInfo(order, paymentInfo),
		},
	}, nil
}

func (h *Handler) toOrderVOWithPaymentInfo(order domain.Order, pr payment.Payment) Order {
	vo := h.toOrderVO(order)
	vo.Payment.Items = slice.Map(pr.Records, func(idx int, src payment.Record) PaymentItem {
		return PaymentItem{
			Type:   int64(src.Channel),
			Amount: src.Amount,
		}
	})
	return vo
}

// CancelOrder 取消订单
func (h *Handler) CancelOrder(ctx *ginx.Context, req OrderSNReq, sess session.Session) (ginx.Result, error) {
	order, err := h.svc.FindOrderByUIDAndOrderSN(ctx.Request.Context(), sess.Claims().Uid, req.SN)
	if err != nil {
		return systemErrorResult, fmt.Errorf("查找订单失败: %w", err)
	}
	err = h.svc.CancelOrder(ctx.Request.Context(), order.BuyerID, order.ID)
	if err != nil {
		return systemErrorResult, fmt.Errorf("取消订单失败: %w", err)
	}
	return ginx.Result{Msg: "OK"}, nil
}<|MERGE_RESOLUTION|>--- conflicted
+++ resolved
@@ -250,13 +250,8 @@
 		OrderID:          order.ID,
 		OrderSN:          order.SN,
 		PayerID:          order.BuyerID,
-<<<<<<< HEAD
-		OrderDescription: "面窝吧",
-		TotalAmount:      order.RealTotalPrice,
-=======
 		OrderDescription: orderDescription,
 		TotalAmount:      order.RealTotalAmt,
->>>>>>> e8ef37f4
 		Records:          records,
 	})
 }
@@ -294,13 +289,8 @@
 	return Order{
 		SN:               order.SN,
 		Payment:          Payment{SN: order.Payment.SN},
-<<<<<<< HEAD
-		OriginalTotalAmt: order.OriginalTotalPrice,
-		RealTotalAmt:     order.RealTotalPrice,
-=======
 		OriginalTotalAmt: order.OriginalTotalAmt,
 		RealTotalAmt:     order.RealTotalAmt,
->>>>>>> e8ef37f4
 		Status:           order.Status.ToUint8(),
 		Items: slice.Map(order.Items, func(idx int, src domain.OrderItem) OrderItem {
 			return OrderItem{
