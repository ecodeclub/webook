// Copyright 2023 ecodeclub
//
// Licensed under the Apache License, Version 2.0 (the "License");
// you may not use this file except in compliance with the License.
// You may obtain a copy of the License at
//
// http://www.apache.org/licenses/LICENSE-2.0
//
// Unless required by applicable law or agreed to in writing, software
// distributed under the License is distributed on an "AS IS" BASIS,
// WITHOUT WARRANTIES OR CONDITIONS OF ANY KIND, either express or implied.
// See the License for the specific language governing permissions and
// limitations under the License.

package repository

import (
	"context"
	"errors"
	"time"

	"github.com/ecodeclub/ekit/slice"
	"golang.org/x/sync/errgroup"

	"github.com/gotomicro/ego/core/elog"

	"github.com/ecodeclub/webook/internal/interactive/internal/domain"
	"github.com/ecodeclub/webook/internal/interactive/internal/repository/dao"
)

const (
	CaseBiz        = "case"
	CaseSetBiz     = "caseSet"
	QuestionBiz    = "question"
	QuestionSetBiz = "questionSet"
)

var defaultTimeout = 1 * time.Second
var ErrRecordNotFound = dao.ErrRecordNotFound

type InteractiveRepository interface {
	IncrViewCnt(ctx context.Context, biz string, bizId int64) error
	LikeToggle(ctx context.Context, biz string, id int64, uid int64) error
	CollectToggle(ctx context.Context, biz string, id int64, uid int64) error
	Get(ctx context.Context, biz string, id int64) (domain.Interactive, error)
	GetByIds(ctx context.Context, biz string, uid int64, ids []int64) ([]domain.Interactive, error)
	Liked(ctx context.Context, biz string, id int64, uid int64) (bool, error)
	Collected(ctx context.Context, biz string, id int64, uid int64) (bool, error)

	// 保存收藏夹
	SaveCollection(ctx context.Context, collection domain.Collection) (int64, error)
	// 删除收藏夹
	DeleteCollection(ctx context.Context, uid, collectionId int64) error
	// 收藏夹列表
	CollectionList(ctx context.Context, uid int64, offset, limit int) ([]domain.Collection, error)
<<<<<<< HEAD
	// CollectionInfo 收藏夹收藏记录
=======
	// CollectionInfo 收藏详情带分页 biz == ""时，dao层不作为查询条件
>>>>>>> b536bf50
	CollectionInfo(ctx context.Context, uid, collectionId int64, biz string, offset, limit int) ([]domain.CollectionRecord, error)
	// MoveCollection 转移收藏夹
	MoveCollection(ctx context.Context, biz string, bizId, uid, collectionId int64) error
}

type interactiveRepository struct {
	interactiveDao dao.InteractiveDAO
	logger         *elog.Component
}

func (i *interactiveRepository) MoveCollection(ctx context.Context, biz string, bizId, uid, collectionId int64) error {
	return i.interactiveDao.MoveCollection(ctx, biz, bizId, uid, collectionId)
}

func (i *interactiveRepository) SaveCollection(ctx context.Context, collection domain.Collection) (int64, error) {
	collectionEntity := i.collectionToEntity(collection)
	return i.interactiveDao.SaveCollection(ctx, collectionEntity)
}

func (i *interactiveRepository) DeleteCollection(ctx context.Context, uid, collectionId int64) error {
	// 查询删除收藏夹的详情
	collectionRecords, err := i.interactiveDao.CollectionInfo(ctx, collectionId)
	if err != nil {
		return err
	}
	err = i.interactiveDao.DeleteCollection(ctx, uid, collectionId)
	if err != nil {
		return err
	}
	// 减少计数
	go i.decrCollectionCount(collectionRecords)
	return nil
}

func (i *interactiveRepository) CollectionList(ctx context.Context, uid int64, offset, limit int) ([]domain.Collection, error) {
	clist, err := i.interactiveDao.CollectionList(ctx, uid, offset, limit)
	if err != nil {
		return nil, err
	}
	collections := make([]domain.Collection, 0)
	for _, c := range clist {
		collections = append(collections, i.collectionToDomain(c))
	}
	return collections, nil
}

func (i *interactiveRepository) CollectionInfo(ctx context.Context, uid, collectionId int64, biz string, offset, limit int) ([]domain.CollectionRecord, error) {
	userBizs, err := i.interactiveDao.CollectionInfoWithPage(ctx, uid, collectionId, biz, offset, limit)
	if err != nil {
		return nil, err
	}
	return slice.Map(userBizs, func(_ int, src dao.UserCollectionBiz) domain.CollectionRecord {
		return i.toCollectionRecord(src)
	}), nil
}

func (i *interactiveRepository) IncrViewCnt(ctx context.Context, biz string, bizId int64) error {
	return i.interactiveDao.IncrViewCnt(ctx, biz, bizId)
}

func (i *interactiveRepository) Liked(ctx context.Context, biz string, id int64, uid int64) (bool, error) {
	_, err := i.interactiveDao.GetLikeInfo(ctx, biz, id, uid)
	switch err {
	case nil:
		return true, nil
	case dao.ErrRecordNotFound:
		return false, nil
	default:
		return false, err
	}
}

func (i *interactiveRepository) Collected(ctx context.Context, biz string, id int64, uid int64) (bool, error) {
	_, err := i.interactiveDao.GetCollectInfo(ctx, biz, id, uid)
	switch err {
	case nil:
		return true, nil
	case dao.ErrRecordNotFound:
		return false, nil
	default:
		return false, err
	}
}

func (i *interactiveRepository) LikeToggle(ctx context.Context, biz string, id int64, uid int64) error {
	return i.interactiveDao.LikeToggle(ctx, biz, id, uid)
}

func (i *interactiveRepository) CollectToggle(ctx context.Context, biz string, id int64, uid int64) error {
	return i.interactiveDao.CollectToggle(ctx, dao.UserCollectionBiz{
		Biz:   biz,
		Uid:   uid,
		BizId: id,
	})
}

func (i *interactiveRepository) Get(ctx context.Context, biz string, id int64) (domain.Interactive, error) {
	intr, err := i.interactiveDao.Get(ctx, biz, id)
	if err != nil {
		if errors.Is(err, dao.ErrRecordNotFound) {
			return domain.Interactive{}, ErrRecordNotFound
		}
		return domain.Interactive{}, err
	}
	return i.toDomain(intr), nil
}

func (i *interactiveRepository) GetByIds(ctx context.Context, biz string, uid int64, ids []int64) ([]domain.Interactive, error) {
	var (
		intrs        []dao.Interactive
		likedMap     = map[int64]struct{}{}
		collectedMap = map[int64]struct{}{}
		eg           errgroup.Group
	)
	eg.Go(func() error {
		var eerr error
		intrs, eerr = i.interactiveDao.GetByIds(ctx, biz, ids)
		return eerr
	})

	eg.Go(func() error {
		var eerr error
		likeds, eerr := i.interactiveDao.GetUserLikes(ctx, uid, biz, ids)
		if eerr != nil {
			return eerr
		}
		for _, liked := range likeds {
			likedMap[liked.BizId] = struct{}{}
		}
		return eerr
	})

	eg.Go(func() error {
		var eerr error
		collecteds, eerr := i.interactiveDao.GetUserCollects(ctx, uid, biz, ids)
		if eerr != nil {
			return eerr
		}
		for _, collected := range collecteds {
			collectedMap[collected.BizId] = struct{}{}
		}
		return eerr
	})

	err := eg.Wait()
	if err != nil {
		return nil, err
	}
	list := make([]domain.Interactive, 0, len(intrs))
	for _, intr := range intrs {
		domainIntr := i.toDomain(intr)
		_, collected := collectedMap[domainIntr.BizId]
		domainIntr.Collected = collected
		_, liked := likedMap[domainIntr.BizId]
		domainIntr.Liked = liked
		list = append(list, domainIntr)
	}
	return list, nil
}

func NewCachedInteractiveRepository(interactiveDao dao.InteractiveDAO) InteractiveRepository {
	return &interactiveRepository{
		interactiveDao: interactiveDao,
		logger:         elog.DefaultLogger,
	}
}

func (i *interactiveRepository) toDomain(ie dao.Interactive) domain.Interactive {
	return domain.Interactive{
		Biz:        ie.Biz,
		BizId:      ie.BizId,
		LikeCnt:    ie.LikeCnt,
		CollectCnt: ie.CollectCnt,
		ViewCnt:    ie.ViewCnt,
	}
}

func (i *interactiveRepository) collectionToDomain(collectionDao dao.Collection) domain.Collection {
	return domain.Collection{
		Id:   collectionDao.Id,
		Uid:  collectionDao.Uid,
		Name: collectionDao.Name,
	}
}

func (i *interactiveRepository) collectionToEntity(ie domain.Collection) dao.Collection {
	return dao.Collection{
		Id:   ie.Id,
		Uid:  ie.Uid,
		Name: ie.Name,
	}
}

func (i *interactiveRepository) toCollectionRecord(collectBiz dao.UserCollectionBiz) domain.CollectionRecord {
	record := domain.CollectionRecord{
		Id:  collectBiz.Id,
		Biz: collectBiz.Biz,
	}
	switch collectBiz.Biz {
	case CaseBiz:
		record.Case = collectBiz.BizId
	case CaseSetBiz:
		record.CaseSet = collectBiz.BizId
	case QuestionBiz:
		record.Question = collectBiz.BizId
	case QuestionSetBiz:
		record.QuestionSet = collectBiz.BizId
	}
	return record

}

func (i *interactiveRepository) decrCollectionCount(collectionRecords []dao.UserCollectionBiz) {
	for _, record := range collectionRecords {
		ctx, cancel := context.WithTimeout(context.Background(), defaultTimeout)
		err := i.interactiveDao.DecrCollectCount(ctx, record.Biz, record.BizId)
		if err != nil {
			i.logger.Error("减少收藏计数失败", elog.FieldErr(err))
		}
		cancel()
	}
}<|MERGE_RESOLUTION|>--- conflicted
+++ resolved
@@ -53,11 +53,7 @@
 	DeleteCollection(ctx context.Context, uid, collectionId int64) error
 	// 收藏夹列表
 	CollectionList(ctx context.Context, uid int64, offset, limit int) ([]domain.Collection, error)
-<<<<<<< HEAD
-	// CollectionInfo 收藏夹收藏记录
-=======
 	// CollectionInfo 收藏详情带分页 biz == ""时，dao层不作为查询条件
->>>>>>> b536bf50
 	CollectionInfo(ctx context.Context, uid, collectionId int64, biz string, offset, limit int) ([]domain.CollectionRecord, error)
 	// MoveCollection 转移收藏夹
 	MoveCollection(ctx context.Context, biz string, bizId, uid, collectionId int64) error
