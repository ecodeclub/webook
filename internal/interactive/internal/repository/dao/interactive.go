// Copyright 2023 ecodeclub
//
// Licensed under the Apache License, Version 2.0 (the "License");
// you may not use this file except in compliance with the License.
// You may obtain a copy of the License at
//
// http://www.apache.org/licenses/LICENSE-2.0
//
// Unless required by applicable law or agreed to in writing, software
// distributed under the License is distributed on an "AS IS" BASIS,
// WITHOUT WARRANTIES OR CONDITIONS OF ANY KIND, either express or implied.
// See the License for the specific language governing permissions and
// limitations under the License.

package dao

import (
	"context"
	"errors"
	"fmt"
	"time"

	"github.com/ego-component/egorm"
	"gorm.io/gorm"
	"gorm.io/gorm/clause"
)

var ErrDeleteOtherCollection = errors.New("删除非本人的收藏夹")

type InteractiveDAO interface {
	IncrViewCnt(ctx context.Context, biz string, bizId int64) error
	LikeToggle(ctx context.Context, biz string, id int64, uid int64) error
	CollectToggle(ctx context.Context, cb UserCollectionBiz) error
	GetLikeInfo(ctx context.Context,
		biz string, id int64, uid int64) (UserLikeBiz, error)
	GetCollectInfo(ctx context.Context,
		biz string, id int64, uid int64) (UserCollectionBiz, error)
	Get(ctx context.Context, biz string, id int64) (Interactive, error)
	GetByIds(ctx context.Context, biz string, ids []int64) ([]Interactive, error)
	GetUserLikes(ctx context.Context, uid int64, biz string, ids []int64) ([]UserLikeBiz, error)

	GetUserCollects(ctx context.Context, uid int64, biz string, ids []int64) ([]UserCollectionBiz, error)

	// 创建收藏夹
	SaveCollection(ctx context.Context, collection Collection) (int64, error)
	// 删除收藏夹
	DeleteCollection(ctx context.Context, uid, collectionId int64) error
	// 收藏夹列表
	CollectionList(ctx context.Context, uid int64, offset, limit int) ([]Collection, error)
<<<<<<< HEAD
	// 收藏夹下的收藏内容带分页
=======
	// CollectionInfoWithPage 收藏夹下的收藏内容带分页 biz == ""时不作为查询条件
>>>>>>> b536bf50
	CollectionInfoWithPage(ctx context.Context, uid, collectionId int64, biz string, offset, limit int) ([]UserCollectionBiz, error)
	// 收藏夹下的所有内容
	CollectionInfo(ctx context.Context, collectionId int64) ([]UserCollectionBiz, error)
	// 收藏转移
	MoveCollection(ctx context.Context, biz string, bizid, uid, collectionId int64) error
	// 减少计数
	DecrCollectCount(ctx context.Context, biz string, bizid int64) error
}

type GORMInteractiveDAO struct {
	db *egorm.Component
}

func (g *GORMInteractiveDAO) DecrCollectCount(ctx context.Context, biz string, bizid int64) error {
	return g.db.WithContext(ctx).
		Model(&Interactive{}).
		Where("biz = ? AND biz_id = ? and collect_cnt > 0", biz, bizid).
		Update("collect_cnt", gorm.Expr("`collect_cnt` - 1")).Error
}

func NewInteractiveDAO(db *egorm.Component) *GORMInteractiveDAO {
	return &GORMInteractiveDAO{
		db: db,
	}
}

func (g *GORMInteractiveDAO) GetUserLikes(ctx context.Context, uid int64, biz string, ids []int64) ([]UserLikeBiz, error) {
	var likes []UserLikeBiz
	err := g.db.WithContext(ctx).
		Model(&UserLikeBiz{}).
		Where("biz = ? AND biz_id in ? and uid = ?", biz, ids, uid).Scan(&likes).Error
	return likes, err
}

func (g *GORMInteractiveDAO) GetUserCollects(ctx context.Context, uid int64, biz string, ids []int64) ([]UserCollectionBiz, error) {
	var collects []UserCollectionBiz
	err := g.db.WithContext(ctx).
		Model(&UserCollectionBiz{}).
		Where("biz = ? AND biz_id in ? and uid = ?", biz, ids, uid).Scan(&collects).Error
	return collects, err
}

func (g *GORMInteractiveDAO) SaveCollection(ctx context.Context, collection Collection) (int64, error) {
	now := time.Now()
	ctime := now.UnixMilli()
	utime := now.UnixMilli()
	collection.Utime = utime
	collection.Ctime = ctime
	err := g.db.WithContext(ctx).Clauses(
		clause.OnConflict{
			Columns: []clause.Column{
				{
					Name: "id",
				},
			},
			DoUpdates: clause.Assignments(map[string]any{
				"name":  collection.Name,
				"utime": collection.Utime,
			}),
		},
	).Create(&collection).Error
	if err != nil {
		return 0, err
	}
	return collection.Id, nil
}

func (g *GORMInteractiveDAO) DeleteCollection(ctx context.Context, uid, collectionId int64) error {
	return g.db.WithContext(ctx).Transaction(func(tx *gorm.DB) error {
		// 删除收藏夹
		res := tx.Model(&Collection{}).Where("uid = ? AND id = ?", uid, collectionId).Delete(&Collection{})
		if res.Error != nil {
			return res.Error
		}
		if res.RowsAffected < 1 {
			return fmt.Errorf("%w", ErrDeleteOtherCollection)
		}
		// 删除收藏内容
		return tx.Model(&UserCollectionBiz{}).Where("cid = ? AND uid = ?", collectionId, uid).Delete(&UserCollectionBiz{}).Error
	})
}

func (g *GORMInteractiveDAO) CollectionList(ctx context.Context, uid int64, offset, limit int) ([]Collection, error) {
	var collections []Collection
	err := g.db.WithContext(ctx).
		Model(&Collection{}).
		Where("uid = ?", uid).
		Order("id DESC").
		Limit(limit).
		Offset(offset).Scan(&collections).Error
	return collections, err
}

func (g *GORMInteractiveDAO) CollectionInfoWithPage(ctx context.Context, uid, collectionId int64, biz string, offset, limit int) ([]UserCollectionBiz, error) {
	records := make([]UserCollectionBiz, 0, 32)
<<<<<<< HEAD
	builder := g.db.WithContext(ctx).
		Model(&UserCollectionBiz{}).
		Where("cid = ? AND uid = ?  ", collectionId, uid)
	if biz != "" {
		builder = builder.Where("biz = ?", biz)
	}
	err := builder.
=======
	tx := g.db.WithContext(ctx).
		Model(&UserCollectionBiz{})
	if biz != "" {
		tx = tx.Where("biz = ?", biz)
	}
	err := tx.
		Where("cid = ? AND uid = ? ", collectionId, uid).
>>>>>>> b536bf50
		Order("id DESC").
		Offset(offset).
		Limit(limit).
		Find(&records).Error
	return records, err
}

func (g *GORMInteractiveDAO) CollectionInfo(ctx context.Context, collectionId int64) ([]UserCollectionBiz, error) {
	records := make([]UserCollectionBiz, 0, 32)
	err := g.db.WithContext(ctx).Where("cid = ?", collectionId).Find(&records).Error
	return records, err
}

func (g *GORMInteractiveDAO) MoveCollection(ctx context.Context, biz string, bizid, uid, collectionId int64) error {
	err := g.db.WithContext(ctx).
		Model(&UserCollectionBiz{}).
		Where("biz = ? AND biz_id = ? AND uid = ?", biz, bizid, uid).
		Update("cid", collectionId).Error
	return err
}

func (g *GORMInteractiveDAO) LikeToggle(ctx context.Context, biz string, id int64, uid int64) error {
	return g.db.WithContext(ctx).Transaction(func(tx *gorm.DB) error {
		err := tx.
			Where("biz = ? AND biz_id = ? AND uid = ?", biz, id, uid).
			First(&UserLikeBiz{}).Error
		switch {
		case err == nil:
			return g.deleteLikeInfo(tx, biz, id, uid)
		case errors.Is(err, gorm.ErrRecordNotFound):
			return g.insertLikeInfo(tx, biz, id, uid)
		default:
			return err
		}
	})
}

func (g *GORMInteractiveDAO) insertLikeInfo(tx *gorm.DB, biz string, id int64, uid int64) error {
	now := time.Now().UnixMilli()
	err := tx.Create(&UserLikeBiz{
		Uid:   uid,
		Biz:   biz,
		BizId: id,
		Utime: now,
		Ctime: now,
	}).Error
	if err != nil {
		return err
	}
	return tx.Clauses(clause.OnConflict{
		DoUpdates: clause.Assignments(map[string]any{
			"like_cnt": gorm.Expr("`like_cnt` + 1"),
			"utime":    now,
		}),
	}).Create(&Interactive{
		Biz:     biz,
		BizId:   id,
		LikeCnt: 1,
		Ctime:   now,
		Utime:   now,
	}).Error
}

func (g *GORMInteractiveDAO) CollectToggle(ctx context.Context, cb UserCollectionBiz) error {
	return g.db.WithContext(ctx).Transaction(func(tx *gorm.DB) error {
		err := tx.
			Where("biz = ? AND biz_id = ? AND uid = ?", cb.Biz, cb.BizId, cb.Uid).
			First(&UserCollectionBiz{}).Error
		switch {
		case err == nil:
			return g.deleteCollectionInfo(tx, cb.Biz, cb.BizId, cb.Uid)
		case errors.Is(err, gorm.ErrRecordNotFound):
			return g.insertCollectionBiz(tx, cb)
		default:
			return err
		}
	})
}

func (g *GORMInteractiveDAO) deleteCollectionInfo(tx *gorm.DB, biz string, id int64, uid int64) error {
	now := time.Now().UnixMilli()
	res := tx.Model(&UserCollectionBiz{}).
		Where("uid=? AND biz_id = ? AND biz=?", uid, id, biz).
		Delete(&UserCollectionBiz{})
	if res.Error != nil {
		return res.Error
	}
	if res.RowsAffected < 1 {
		return nil
	}
	return tx.Model(&Interactive{}).
		Where("biz =? AND biz_id=?", biz, id).
		Updates(map[string]any{
			"collect_cnt": gorm.Expr("`collect_cnt` - 1"),
			"utime":       now,
		}).Error
}

func (g *GORMInteractiveDAO) insertCollectionBiz(tx *gorm.DB, cb UserCollectionBiz) error {
	now := time.Now().UnixMilli()
	cb.Ctime = now
	cb.Utime = now
	err := tx.Create(&cb).Error
	if err != nil {
		return err
	}
	return tx.Clauses(clause.OnConflict{
		DoUpdates: clause.Assignments(map[string]any{
			"collect_cnt": gorm.Expr("`collect_cnt` + 1"),
			"utime":       now,
		}),
	}).Create(&Interactive{
		Biz:        cb.Biz,
		BizId:      cb.BizId,
		CollectCnt: 1,
		Ctime:      now,
		Utime:      now,
	}).Error

}

func (g *GORMInteractiveDAO) deleteLikeInfo(tx *gorm.DB, biz string, id int64, uid int64) error {
	now := time.Now().UnixMilli()
	res := tx.Model(&UserLikeBiz{}).
		Where("uid=? AND biz_id = ? AND biz=?", uid, id, biz).
		Delete(&UserLikeBiz{})
	if res.Error != nil {
		return res.Error
	}
	if res.RowsAffected < 1 {
		return nil
	}
	return tx.Model(&Interactive{}).
		Where("biz =? AND biz_id=?", biz, id).
		Updates(map[string]any{
			"like_cnt": gorm.Expr("`like_cnt` - 1"),
			"utime":    now,
		}).Error
}

func (g *GORMInteractiveDAO) IncrViewCnt(ctx context.Context, biz string, bizId int64) error {
	now := time.Now().UnixMilli()
	return g.db.WithContext(ctx).Clauses(clause.OnConflict{
		DoUpdates: clause.Assignments(map[string]any{
			"view_cnt": gorm.Expr("`view_cnt` + 1"),
			"utime":    now,
		}),
	}).Create(&Interactive{
		Biz:     biz,
		BizId:   bizId,
		ViewCnt: 1,
		Ctime:   now,
		Utime:   now,
	}).Error
}

func (g *GORMInteractiveDAO) GetLikeInfo(ctx context.Context, biz string, id int64, uid int64) (UserLikeBiz, error) {
	var res UserLikeBiz
	err := g.db.WithContext(ctx).
		Where("biz = ? AND biz_id = ? AND uid = ?",
			biz, id, uid).
		First(&res).Error
	return res, err
}

func (g *GORMInteractiveDAO) GetCollectInfo(ctx context.Context, biz string, id int64, uid int64) (UserCollectionBiz, error) {
	var res UserCollectionBiz
	err := g.db.WithContext(ctx).
		Where("biz = ? AND biz_id = ? AND uid = ?", biz, id, uid).
		First(&res).Error
	return res, err
}

func (g *GORMInteractiveDAO) Get(ctx context.Context, biz string, id int64) (Interactive, error) {
	var res Interactive
	err := g.db.WithContext(ctx).
		Where("biz = ? AND biz_id = ?", biz, id).
		First(&res).Error
	if errors.Is(err, gorm.ErrRecordNotFound) {
		return Interactive{}, ErrRecordNotFound
	}
	return res, err
}

func (g *GORMInteractiveDAO) GetByIds(ctx context.Context, biz string, ids []int64) ([]Interactive, error) {
	var res []Interactive
	err := g.db.WithContext(ctx).
		Where("biz = ? AND biz_id IN ?", biz, ids).
		Order("biz_id desc").
		Find(&res).Error
	return res, err
}<|MERGE_RESOLUTION|>--- conflicted
+++ resolved
@@ -47,11 +47,7 @@
 	DeleteCollection(ctx context.Context, uid, collectionId int64) error
 	// 收藏夹列表
 	CollectionList(ctx context.Context, uid int64, offset, limit int) ([]Collection, error)
-<<<<<<< HEAD
-	// 收藏夹下的收藏内容带分页
-=======
 	// CollectionInfoWithPage 收藏夹下的收藏内容带分页 biz == ""时不作为查询条件
->>>>>>> b536bf50
 	CollectionInfoWithPage(ctx context.Context, uid, collectionId int64, biz string, offset, limit int) ([]UserCollectionBiz, error)
 	// 收藏夹下的所有内容
 	CollectionInfo(ctx context.Context, collectionId int64) ([]UserCollectionBiz, error)
@@ -147,15 +143,6 @@
 
 func (g *GORMInteractiveDAO) CollectionInfoWithPage(ctx context.Context, uid, collectionId int64, biz string, offset, limit int) ([]UserCollectionBiz, error) {
 	records := make([]UserCollectionBiz, 0, 32)
-<<<<<<< HEAD
-	builder := g.db.WithContext(ctx).
-		Model(&UserCollectionBiz{}).
-		Where("cid = ? AND uid = ?  ", collectionId, uid)
-	if biz != "" {
-		builder = builder.Where("biz = ?", biz)
-	}
-	err := builder.
-=======
 	tx := g.db.WithContext(ctx).
 		Model(&UserCollectionBiz{})
 	if biz != "" {
@@ -163,7 +150,6 @@
 	}
 	err := tx.
 		Where("cid = ? AND uid = ? ", collectionId, uid).
->>>>>>> b536bf50
 		Order("id DESC").
 		Offset(offset).
 		Limit(limit).
