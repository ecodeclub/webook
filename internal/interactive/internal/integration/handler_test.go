// Copyright 2023 ecodeclub
//
// Licensed under the Apache License, Version 2.0 (the "License");
// you may not use this file except in compliance with the License.
// You may obtain a copy of the License at
//
// http://www.apache.org/licenses/LICENSE-2.0
//
// Unless required by applicable law or agreed to in writing, software
// distributed under the License is distributed on an "AS IS" BASIS,
// WITHOUT WARRANTIES OR CONDITIONS OF ANY KIND, either express or implied.
// See the License for the specific language governing permissions and
// limitations under the License.

//go:build e2e

package integration

import (
	"context"
	"encoding/json"
	"fmt"
	"net/http"
	"strconv"
	"testing"
	"time"

	"github.com/ecodeclub/webook/internal/interactive/internal/domain"

	"github.com/ecodeclub/webook/internal/interactive"

	"github.com/ecodeclub/webook/internal/interactive/internal/event"

	"gorm.io/gorm"

	"github.com/ecodeclub/ekit/iox"
	"github.com/ecodeclub/ginx/session"
	"github.com/ecodeclub/mq-api"
	"github.com/ecodeclub/webook/internal/interactive/internal/integration/startup"
	"github.com/ecodeclub/webook/internal/interactive/internal/repository/dao"
	"github.com/ecodeclub/webook/internal/interactive/internal/web"
	"github.com/ecodeclub/webook/internal/pkg/middleware"
	"github.com/ecodeclub/webook/internal/test"
	testioc "github.com/ecodeclub/webook/internal/test/ioc"
	"github.com/ego-component/egorm"
	"github.com/gin-gonic/gin"
	"github.com/gotomicro/ego/core/econf"
	"github.com/gotomicro/ego/server/egin"
	"github.com/stretchr/testify/assert"
	"github.com/stretchr/testify/require"
	"github.com/stretchr/testify/suite"
)

const uid = 1234

type InteractiveTestSuite struct {
	suite.Suite
	server   *egin.Component
	producer mq.Producer
	db       *egorm.Component
	intrDAO  dao.InteractiveDAO
	svc      interactive.Service
}

func (i *InteractiveTestSuite) TearDownTest() {
	err := i.db.Exec("TRUNCATE TABLE `interactives`").Error
	require.NoError(i.T(), err)
	err = i.db.Exec("TRUNCATE TABLE `user_like_bizs`").Error
	require.NoError(i.T(), err)
	err = i.db.Exec("TRUNCATE TABLE `user_collection_bizs`").Error
	require.NoError(i.T(), err)
	err = i.db.Exec("TRUNCATE TABLE `collections`").Error
	require.NoError(i.T(), err)
}

func (i *InteractiveTestSuite) SetupSuite() {
	module, err := startup.InitModule()
	require.NoError(i.T(), err)
	econf.Set("server", map[string]any{"contextTimeout": "1s"})
	server := egin.Load("server").Build()
	handler := module.Hdl
	i.svc = module.Svc
	server.Use(func(ctx *gin.Context) {
		ctx.Set("_session", session.NewMemorySession(session.Claims{
			Uid: uid,
			Data: map[string]string{
				"creator":   "true",
				"memberDDL": strconv.FormatInt(time.Now().Add(time.Hour).UnixMilli(), 10),
			},
		}))
	})
	handler.PrivateRoutes(server.Engine)
	server.Use(middleware.NewCheckMembershipMiddlewareBuilder(nil).Build())
	i.server = server
	i.db = testioc.InitDB()
	testmq := testioc.InitMQ()
	i.producer, err = testmq.Producer("interactive_events")
	require.NoError(i.T(), err)
	i.intrDAO = dao.NewInteractiveDAO(i.db)
}

func (i *InteractiveTestSuite) Test_LikeToggle() {
	testcases := []struct {
		name     string
		before   func(t *testing.T)
		after    func(t *testing.T)
		req      web.LikeReq
		wantCode int
	}{
		{
			name: "用户未点赞过_点赞后_点赞计数+1",
			before: func(t *testing.T) {

			},
			after: func(t *testing.T) {
				likeInfo, err := i.intrDAO.GetLikeInfo(context.Background(), "case", 2, uid)
				require.NoError(t, err)
				i.assertLikeBiz(dao.UserLikeBiz{
					Uid:   uid,
					Biz:   "case",
					BizId: 2,
				}, likeInfo)
				intr, err := i.intrDAO.Get(context.Background(), "case", 2)
				require.NoError(t, err)
				i.assertInteractive(dao.Interactive{
					Biz:     "case",
					BizId:   2,
					LikeCnt: 1,
				}, intr)
			},
			req: web.LikeReq{
				BizId: 2,
				Biz:   "case",
			},
			wantCode: 200,
		},
		{
			name: "用户点赞过_点赞后（相当于取消点赞）_点赞计数-1",
			before: func(t *testing.T) {
				// 直接使用intrDAO下的LikeToggle方法，表示调用一次like/toggle接口
				err := i.intrDAO.LikeToggle(context.Background(), "case", 3, uid)
				require.NoError(t, err)
			},
			after: func(t *testing.T) {
				_, err := i.intrDAO.GetLikeInfo(context.Background(), "case", 3, uid)
				assert.Equal(t, gorm.ErrRecordNotFound, err)
				intr, err := i.intrDAO.Get(context.Background(), "case", 3)
				require.NoError(t, err)
				i.assertInteractive(dao.Interactive{
					Biz:     "case",
					BizId:   3,
					LikeCnt: 0,
				}, intr)
			},
			req: web.LikeReq{
				BizId: 3,
				Biz:   "case",
			},
			wantCode: 200,
		},
		{
			name: "用户点赞过_再点赞后(相当于取消点赞)_又点赞_点赞计数+1",
			before: func(t *testing.T) {
				err := i.intrDAO.LikeToggle(context.Background(), "case", 4, uid)
				require.NoError(t, err)
				err = i.intrDAO.LikeToggle(context.Background(), "case", 4, uid)
				require.NoError(t, err)
			},
			after: func(t *testing.T) {
				likeInfo, err := i.intrDAO.GetLikeInfo(context.Background(), "case", 4, uid)
				require.NoError(t, err)
				i.assertLikeBiz(dao.UserLikeBiz{
					Uid:   uid,
					Biz:   "case",
					BizId: 4,
				}, likeInfo)
				intr, err := i.intrDAO.Get(context.Background(), "case", 4)
				require.NoError(t, err)
				i.assertInteractive(dao.Interactive{
					Biz:     "case",
					BizId:   4,
					LikeCnt: 1,
				}, intr)
			},
			req: web.LikeReq{
				BizId: 4,
				Biz:   "case",
			},
			wantCode: 200,
		},
		{
			name: "从未点赞过的两个用户点赞_点赞计数+2",
			before: func(t *testing.T) {
				err := i.intrDAO.LikeToggle(context.Background(), "case", 5, 77)
				require.NoError(t, err)
			},
			after: func(t *testing.T) {
				likeInfo, err := i.intrDAO.GetLikeInfo(context.Background(), "case", 5, uid)
				require.NoError(t, err)
				i.assertLikeBiz(dao.UserLikeBiz{
					Uid:   uid,
					Biz:   "case",
					BizId: 5,
				}, likeInfo)
				intr, err := i.intrDAO.Get(context.Background(), "case", 5)
				require.NoError(t, err)
				i.assertInteractive(dao.Interactive{
					Biz:     "case",
					BizId:   5,
					LikeCnt: 2,
				}, intr)
			},
			req: web.LikeReq{
				BizId: 5,
				Biz:   "case",
			},
			wantCode: 200,
		},
	}
	for _, tc := range testcases {
		tc := tc
		i.T().Run(tc.name, func(t *testing.T) {
			tc.before(t)
			req, err := http.NewRequest(http.MethodPost,
				"/interactive/like/toggle", iox.NewJSONReader(tc.req))
			req.Header.Set("content-type", "application/json")
			require.NoError(t, err)
			recorder := test.NewJSONResponseRecorder[int64]()
			i.server.ServeHTTP(recorder, req)
			require.Equal(t, tc.wantCode, recorder.Code)
			tc.after(t)
		})
	}
}

func (i *InteractiveTestSuite) Test_CollectToggle() {
	testcases := []struct {
		name     string
		before   func(t *testing.T)
		after    func(t *testing.T)
		req      web.CollectReq
		wantCode int
	}{
		{
			name: "用户未收藏过_收藏后_收藏计数+1",
			before: func(t *testing.T) {

			},
			after: func(t *testing.T) {
				collectInfo, err := i.intrDAO.GetCollectInfo(context.Background(), "question", 2, uid)
				require.NoError(t, err)
				i.assertCollectBiz(dao.UserCollectionBiz{
					Uid:   uid,
					Biz:   "question",
					BizId: 2,
				}, collectInfo)
				intr, err := i.intrDAO.Get(context.Background(), "question", 2)
				require.NoError(t, err)
				i.assertInteractive(dao.Interactive{
					Biz:        "question",
					BizId:      2,
					CollectCnt: 1,
				}, intr)
			},
			req: web.CollectReq{
				BizId: 2,
				Biz:   "question",
			},
			wantCode: 200,
		},
		{
			name: "用户收藏过_收藏后(相当于取消收藏)_收藏计数-1",
			before: func(t *testing.T) {
				err := i.intrDAO.CollectToggle(context.Background(), dao.UserCollectionBiz{
					Uid:   uid,
					Biz:   "question",
					BizId: 3,
				})
				require.NoError(t, err)
			},
			after: func(t *testing.T) {
				_, err := i.intrDAO.GetCollectInfo(context.Background(), "question", 3, uid)
				assert.Equal(t, gorm.ErrRecordNotFound, err)
				intr, err := i.intrDAO.Get(context.Background(), "question", 3)
				require.NoError(t, err)
				i.assertInteractive(dao.Interactive{
					Biz:        "question",
					BizId:      3,
					CollectCnt: 0,
				}, intr)
			},
			req: web.CollectReq{
				BizId: 3,
				Biz:   "question",
			},
			wantCode: 200,
		},
		{
			name: "用户收藏过_收藏后(相当于取消收藏)_再点击收藏_收藏计数+1",
			before: func(t *testing.T) {
				err := i.intrDAO.CollectToggle(context.Background(), dao.UserCollectionBiz{
					Biz:   "question",
					BizId: 4,
					Uid:   uid,
				})
				require.NoError(t, err)
				err = i.intrDAO.CollectToggle(context.Background(), dao.UserCollectionBiz{
					Biz:   "question",
					BizId: 4,
					Uid:   uid,
				})
				require.NoError(t, err)
			},
			after: func(t *testing.T) {
				collectInfo, err := i.intrDAO.GetCollectInfo(context.Background(), "question", 4, uid)
				require.NoError(t, err)
				i.assertCollectBiz(dao.UserCollectionBiz{
					Uid:   uid,
					Biz:   "question",
					BizId: 4,
				}, collectInfo)
				intr, err := i.intrDAO.Get(context.Background(), "question", 4)
				require.NoError(t, err)
				i.assertInteractive(dao.Interactive{
					Biz:        "question",
					BizId:      4,
					CollectCnt: 1,
				}, intr)
			},
			req: web.CollectReq{
				BizId: 4,
				Biz:   "question",
			},
			wantCode: 200,
		},
		{
			name: "从未收藏过的两个用户收藏_收藏计数+2",
			before: func(t *testing.T) {
				err := i.intrDAO.CollectToggle(context.Background(), dao.UserCollectionBiz{
					Biz:   "question",
					BizId: 5,
					Uid:   34,
				})
				require.NoError(t, err)
			},
			after: func(t *testing.T) {
				collectInfo, err := i.intrDAO.GetCollectInfo(context.Background(), "question", 5, uid)
				require.NoError(t, err)
				i.assertCollectBiz(dao.UserCollectionBiz{
					Uid:   uid,
					Biz:   "question",
					BizId: 5,
				}, collectInfo)
				intr, err := i.intrDAO.Get(context.Background(), "question", 5)
				require.NoError(t, err)
				i.assertInteractive(dao.Interactive{
					Biz:        "question",
					BizId:      5,
					CollectCnt: 2,
				}, intr)
			},
			req: web.CollectReq{
				BizId: 5,
				Biz:   "question",
			},
			wantCode: 200,
		},
	}
	for _, tc := range testcases {
		i.T().Run(tc.name, func(t *testing.T) {
			tc.before(t)
			req, err := http.NewRequest(http.MethodPost,
				"/interactive/collect/toggle", iox.NewJSONReader(tc.req))
			req.Header.Set("content-type", "application/json")
			require.NoError(t, err)
			recorder := test.NewJSONResponseRecorder[int64]()
			i.server.ServeHTTP(recorder, req)
			require.Equal(t, tc.wantCode, recorder.Code)
			tc.after(t)
		})
	}
}

func (i *InteractiveTestSuite) Test_Event() {
	testcases := []struct {
		name  string
		msg   event.Event
		after func(t *testing.T)
	}{
		{
			name: "同步点赞事件",
			msg: event.Event{
				Biz:    "label",
				BizId:  1,
				Action: "like",
				Uid:    33,
			},
			after: func(t *testing.T) {
				likeInfo, err := i.intrDAO.GetLikeInfo(context.Background(), "label", 1, 33)
				require.NoError(t, err)
				i.assertLikeBiz(dao.UserLikeBiz{
					Uid:   33,
					Biz:   "label",
					BizId: 1,
				}, likeInfo)
				intr, err := i.intrDAO.Get(context.Background(), "label", 1)
				require.NoError(t, err)
				i.assertInteractive(dao.Interactive{
					Biz:     "label",
					BizId:   1,
					LikeCnt: 1,
				}, intr)
			},
		},
		{
			name: "同步收藏事件",
			msg: event.Event{
				Biz:    "label",
				BizId:  2,
				Action: "collect",
				Uid:    33,
			},
			after: func(t *testing.T) {
				collectInfo, err := i.intrDAO.GetCollectInfo(context.Background(), "label", 2, 33)
				require.NoError(t, err)
				i.assertCollectBiz(dao.UserCollectionBiz{
					Uid:   33,
					Biz:   "label",
					BizId: 2,
				}, collectInfo)
				intr, err := i.intrDAO.Get(context.Background(), "label", 2)
				require.NoError(t, err)
				i.assertInteractive(dao.Interactive{
					Biz:        "label",
					BizId:      2,
					CollectCnt: 1,
				}, intr)
			},
		},
		{
			name: "同步浏览事件",
			msg: event.Event{
				Biz:    "label",
				BizId:  3,
				Action: "view",
				Uid:    33,
			},
			after: func(t *testing.T) {
				intr, err := i.intrDAO.Get(context.Background(), "label", 3)
				require.NoError(t, err)
				i.assertInteractive(dao.Interactive{
					Biz:     "label",
					BizId:   3,
					ViewCnt: 1,
				}, intr)
			},
		},
	}
	for _, tc := range testcases {
		i.T().Run(tc.name, func(t *testing.T) {
			v, err := json.Marshal(tc.msg)
			require.NoError(t, err)
			_, err = i.producer.Produce(context.Background(), &mq.Message{
				Value: v,
			})
			require.NoError(t, err)
			time.Sleep(10 * time.Second)
			tc.after(t)

		})
	}
}

func (i *InteractiveTestSuite) TestCollection_Save() {
	testcases := []struct {
		name     string
		req      web.Collection
		before   func(t *testing.T)
		after    func(t *testing.T, id int64)
		wantCode int
	}{
		{
			name: "新建",
			req: web.Collection{
				Name: "收藏夹",
			},
			before: func(t *testing.T) {
			},
			after: func(t *testing.T, id int64) {
				var collection dao.Collection
				err := i.db.WithContext(context.Background()).
					Where("id = ?", id).First(&collection).Error
				require.NoError(t, err)
				require.True(t, collection.Utime > 0)
				require.True(t, collection.Ctime > 0)
				collection.Utime = 0
				collection.Ctime = 0
				assert.Equal(t, dao.Collection{
					Id:   id,
					Uid:  uid,
					Name: "收藏夹",
				}, collection)
			},
			wantCode: 200,
		},
		{
			name: "编辑",
			req: web.Collection{
				Id:   2,
				Name: "旧收藏夹",
			},
			before: func(t *testing.T) {
				err := i.db.WithContext(context.Background()).Create(&dao.Collection{
					Id:    2,
					Uid:   uid,
					Name:  "新收藏夹",
					Ctime: 123,
					Utime: 123,
				}).Error
				require.NoError(t, err)
			},
			after: func(t *testing.T, id int64) {
				var collection dao.Collection
				err := i.db.WithContext(context.Background()).
					Where("id = ?", id).First(&collection).Error
				require.NoError(t, err)
				require.True(t, collection.Utime > 0)
				require.True(t, collection.Ctime > 0)
				collection.Utime = 0
				collection.Ctime = 0
				assert.Equal(t, dao.Collection{
					Id:   id,
					Uid:  uid,
					Name: "旧收藏夹",
				}, collection)
			},
			wantCode: 200,
		},
	}
	for _, tc := range testcases {
		i.T().Run(tc.name, func(t *testing.T) {
			tc.before(t)
			req, err := http.NewRequest(http.MethodPost,
				"/interactive/collection/save", iox.NewJSONReader(tc.req))
			req.Header.Set("content-type", "application/json")
			require.NoError(t, err)
			recorder := test.NewJSONResponseRecorder[int64]()
			i.server.ServeHTTP(recorder, req)
			require.Equal(t, tc.wantCode, recorder.Code)
			tc.after(t, recorder.MustScan().Data)
		})
	}
}

func (i *InteractiveTestSuite) TestCollection_Delete() {
	testcases := []struct {
		name   string
		before func(t *testing.T) int64
		after  func(t *testing.T, id int64)
		code   int
	}{
		{
			name: "删除收藏夹及其收藏的记录",
			before: func(t *testing.T) int64 {
				// 收藏1
				id, err := i.svc.SaveCollection(context.Background(), domain.Collection{
					Uid:  uid,
					Name: "case收藏夹",
				})
				require.NoError(t, err)
				err = i.svc.CollectToggle(context.Background(), "case", 1, uid)
				require.NoError(t, err)
				err = i.svc.CollectToggle(context.Background(), "case", 2, uid)
				require.NoError(t, err)
				err = i.svc.MoveToCollection(context.Background(), "case", 1, uid, id)
				require.NoError(t, err)
				err = i.svc.MoveToCollection(context.Background(), "case", 2, uid, id)
				require.NoError(t, err)
<<<<<<< HEAD
				records, err := i.svc.CollectionInfo(context.Background(), uid, id, "", 0, 10)
=======
				records, err := i.svc.CollectionInfo(context.Background(), uid, id, "case", 0, 10)
>>>>>>> b536bf50
				require.NoError(t, err)
				assert.ElementsMatch(t, []domain.CollectionRecord{
					{
						Id:   1,
						Biz:  "case",
						Case: 1,
					},
					{
						Id:   2,
						Biz:  "case",
						Case: 2,
					},
				}, records)
				case1Interactive, err := i.svc.Get(context.Background(), "case", 1, uid)
				require.NoError(t, err)
				case2Interactive, err := i.svc.Get(context.Background(), "case", 2, uid)
				require.NoError(t, err)
				assert.Equal(t, 1, case1Interactive.CollectCnt)
				assert.Equal(t, 1, case2Interactive.CollectCnt)
				return id
			},
			after: func(t *testing.T, id int64) {
				case1Interactive, err := i.svc.Get(context.Background(), "case", 1, uid)
				require.NoError(t, err)
				case2Interactive, err := i.svc.Get(context.Background(), "case", 2, uid)
				require.NoError(t, err)
				assert.Equal(t, 0, case1Interactive.CollectCnt)
				assert.Equal(t, 0, case2Interactive.CollectCnt)
				var count int64
				err = i.db.WithContext(context.Background()).
					Model(&dao.UserCollectionBiz{}).
					Where("biz_id IN ? AND biz = ?", []int64{1, 2}, "case").Count(&count).Error
				require.NoError(t, err)
				require.Equal(t, int64(0), count)
				var collection dao.Collection
				err = i.db.WithContext(context.Background()).
					Where("id = ?", id).First(&collection).Error
				assert.Equal(t, gorm.ErrRecordNotFound, err)
			},
			code: 200,
		},
		{
			name: "删除别人文件夹",
			before: func(t *testing.T) int64 {
				// 收藏1
				id, err := i.svc.SaveCollection(context.Background(), domain.Collection{
					Uid:  456,
					Name: "case收藏夹",
				})
				require.NoError(t, err)
				return id
			},
			code: 500,
			after: func(t *testing.T, id int64) {
				var collection dao.Collection
				err := i.db.WithContext(context.Background()).
					Where("id = ?", id).First(&collection).Error
				require.NoError(t, err)
				collection.Utime = 0
				collection.Ctime = 0
				assert.Equal(t, dao.Collection{
					Id:   id,
					Name: "case收藏夹",
					Uid:  456,
				}, collection)
			},
		},
	}
	for _, tc := range testcases {
		i.T().Run(tc.name, func(t *testing.T) {
			id := tc.before(t)
			req, err := http.NewRequest(http.MethodPost,
				"/interactive/collection/delete", iox.NewJSONReader(web.IdReq{
					Id: id,
				}))
			req.Header.Set("content-type", "application/json")
			require.NoError(t, err)
			recorder := test.NewJSONResponseRecorder[int64]()
			i.server.ServeHTTP(recorder, req)
			require.Equal(t, tc.code, recorder.Code)
			time.Sleep(1 * time.Second)
			tc.after(t, id)
		})
	}
}

func (i *InteractiveTestSuite) TestCollection_List() {
	for j := 1; j <= 4; j++ {
		err := i.db.Create(&dao.Collection{
			Id:   int64(j),
			Uid:  uid,
			Name: fmt.Sprintf("%d", j),
		}).Error
		require.NoError(i.T(), err)
	}
	err := i.db.Create(&dao.Collection{
		Id:   int64(33),
		Uid:  222,
		Name: fmt.Sprintf("%d", 33),
	}).Error
	require.NoError(i.T(), err)

	testcases := []struct {
		name     string
		offset   int
		limit    int
		wantVal  []web.Collection
		wantCode int
	}{
		{
			name:     "偏移2",
			offset:   2,
			limit:    2,
			wantCode: 200,
			wantVal: []web.Collection{
				{
					Id:   2,
					Name: "2",
				},
				{
					Id:   1,
					Name: "1",
				},
			},
		},
		{
			name:     "不包含别人的",
			offset:   0,
			limit:    10,
			wantCode: 200,
			wantVal: []web.Collection{
				{
					Id:   4,
					Name: "4",
				},
				{
					Id:   3,
					Name: "3",
				},
				{
					Id:   2,
					Name: "2",
				},
				{
					Id:   1,
					Name: "1",
				},
			},
		},
	}
	for _, tc := range testcases {
		i.T().Run(tc.name, func(t *testing.T) {
			req, err := http.NewRequest(http.MethodPost,
				"/interactive/collection/list", iox.NewJSONReader(web.Page{
					Offset: tc.offset,
					Limit:  tc.limit,
				}))
			req.Header.Set("content-type", "application/json")
			require.NoError(t, err)
			recorder := test.NewJSONResponseRecorder[[]web.Collection]()
			i.server.ServeHTTP(recorder, req)
			require.Equal(t, tc.wantCode, recorder.Code)
			assert.Equal(t, tc.wantVal, recorder.MustScan().Data)
		})
	}
}

func (i *InteractiveTestSuite) TestCollection_Move() {
	testcases := []struct {
		name     string
		before   func(t *testing.T) int64
		after    func(t *testing.T, id int64)
		req      web.MoveCollectionReq
		wantCode int
	}{
		{
			req: web.MoveCollectionReq{
				Biz:   "case",
				BizId: 1,
			},
			name: "转移收藏夹",
			before: func(t *testing.T) int64 {
				// 收藏1
				id, err := i.svc.SaveCollection(context.Background(), domain.Collection{
					Uid:  uid,
					Name: "case收藏夹",
				})
				require.NoError(t, err)
				err = i.svc.CollectToggle(context.Background(), "case", 1, uid)
				require.NoError(t, err)
				return id
			},
			after: func(t *testing.T, id int64) {
				var collectionRecords []dao.UserCollectionBiz
				err := i.db.WithContext(context.Background()).
					Model(&dao.UserCollectionBiz{}).
					Where("biz_id IN ? AND biz = ? and uid = ?", []int64{1}, "case", uid).Find(&collectionRecords).Error
				require.NoError(t, err)
				for idx, _ := range collectionRecords {
					collectionRecords[idx].Ctime = 0
					collectionRecords[idx].Utime = 0
				}
				require.Equal(t, []dao.UserCollectionBiz{
					{
						Id:    1,
						Uid:   uid,
						Biz:   "case",
						BizId: 1,
						Cid:   id,
					},
				}, collectionRecords)

			},
			wantCode: 200,
		},
	}
	for _, tc := range testcases {
		i.T().Run(tc.name, func(t *testing.T) {
			id := tc.before(t)
			tc.req.Cid = id
			req, err := http.NewRequest(http.MethodPost,
				"/interactive/collection/move", iox.NewJSONReader(tc.req))
			req.Header.Set("content-type", "application/json")
			require.NoError(t, err)
			recorder := test.NewJSONResponseRecorder[int64]()
			i.server.ServeHTTP(recorder, req)
			require.Equal(t, tc.wantCode, recorder.Code)
			tc.after(t, id)
		})
	}
}

func (i *InteractiveTestSuite) assertLikeBiz(want dao.UserLikeBiz, actual dao.UserLikeBiz) {
	t := i.T()
	require.True(t, actual.Id != 0)
	require.True(t, actual.Ctime != 0)
	require.True(t, actual.Utime != 0)
	actual.Id = 0
	actual.Ctime = 0
	actual.Utime = 0
	assert.Equal(t, want, actual)
}

func (i *InteractiveTestSuite) assertInteractive(want dao.Interactive, actual dao.Interactive) {
	t := i.T()
	require.True(t, actual.Id != 0)
	require.True(t, actual.Ctime != 0)
	require.True(t, actual.Utime != 0)
	actual.Id = 0
	actual.Ctime = 0
	actual.Utime = 0
	assert.Equal(t, want, actual)

}

func (i *InteractiveTestSuite) assertCollectBiz(want dao.UserCollectionBiz, actual dao.UserCollectionBiz) {
	t := i.T()
	require.True(t, actual.Id != 0)
	require.True(t, actual.Ctime != 0)
	require.True(t, actual.Utime != 0)
	actual.Id = 0
	actual.Ctime = 0
	actual.Utime = 0
	assert.Equal(t, want, actual)
}

func (i *InteractiveTestSuite) initInteractiveData() {
	biz := "skill"
	i.initInteractiveBizData(biz, 1, 1, 1, 3)
	i.initInteractiveBizData(biz, 2, 3, 2, 9)
	i.initInteractiveBizData(biz, 3, 99, 88, 79)
}

func (i *InteractiveTestSuite) initInteractiveBizData(biz string, bizId int64, viewCnt, likeCnt, collectCnt int) {
	for j := 0; j < viewCnt; j++ {
		err := i.intrDAO.IncrViewCnt(context.Background(), biz, bizId)
		require.NoError(i.T(), err)
	}
	for j := 0; j < likeCnt; j++ {
		err := i.intrDAO.LikeToggle(context.Background(), biz, bizId, int64(j+3))
		require.NoError(i.T(), err)
	}
	for j := 0; j < collectCnt; j++ {
		err := i.intrDAO.CollectToggle(context.Background(), dao.UserCollectionBiz{
			Uid:   int64(j + 4),
			Biz:   biz,
			BizId: bizId,
		})
		require.NoError(i.T(), err)
	}
}

func TestInteractive(t *testing.T) {
	suite.Run(t, new(InteractiveTestSuite))
}<|MERGE_RESOLUTION|>--- conflicted
+++ resolved
@@ -576,11 +576,7 @@
 				require.NoError(t, err)
 				err = i.svc.MoveToCollection(context.Background(), "case", 2, uid, id)
 				require.NoError(t, err)
-<<<<<<< HEAD
-				records, err := i.svc.CollectionInfo(context.Background(), uid, id, "", 0, 10)
-=======
 				records, err := i.svc.CollectionInfo(context.Background(), uid, id, "case", 0, 10)
->>>>>>> b536bf50
 				require.NoError(t, err)
 				assert.ElementsMatch(t, []domain.CollectionRecord{
 					{
