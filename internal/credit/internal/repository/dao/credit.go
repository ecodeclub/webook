// Copyright 2023 ecodeclub
//
// Licensed under the Apache License, Version 2.0 (the "License");
// you may not use this file except in compliance with the License.
// You may obtain a copy of the License at
//
// http://www.apache.org/licenses/LICENSE-2.0
//
// Unless required by applicable law or agreed to in writing, software
// distributed under the License is distributed on an "AS IS" BASIS,
// WITHOUT WARRANTIES OR CONDITIONS OF ANY KIND, either express or implied.
// See the License for the specific language governing permissions and
// limitations under the License.

package dao

import (
	"context"
	"errors"
	"fmt"
	"time"

	"github.com/ecodeclub/webook/internal/credit/internal/domain"
	"github.com/ego-component/egorm"
	"github.com/go-sql-driver/mysql"
	"gorm.io/gorm"
)

var (
	ErrCreateCreditConflict = errors.New("创建积分主记录冲突")
	ErrUpdateCreditConflict = errors.New("更新积分主记录冲突")
	ErrDuplicatedCreditLog  = errors.New("积分流水记录重复")
	ErrCreditNotEnough      = errors.New("积分不足")
<<<<<<< HEAD
	ErrCreditNotFound       = gorm.ErrRecordNotFound
=======
	ErrRecordNotFound       = egorm.ErrRecordNotFound
>>>>>>> 2e43e43d
)

type CreditDAO interface {
	Upsert(ctx context.Context, l CreditLog) error
	FindCreditByUID(ctx context.Context, uid int64) (Credit, error)
	FindCreditLogsByUID(ctx context.Context, uid int64) ([]CreditLog, error)
	CreateCreditLockLog(ctx context.Context, l CreditLog) (int64, error)
	ConfirmCreditLockLog(ctx context.Context, uid, tid int64) error
	CancelCreditLockLog(ctx context.Context, uid, tid int64) error
}

type creditDAO struct {
	db *egorm.Component
}

func NewCreditGORMDAO(db *egorm.Component) CreditDAO {
	return &creditDAO{db: db}
}

func (g *creditDAO) Upsert(ctx context.Context, l CreditLog) error {
	for {
		err := g.db.WithContext(ctx).Transaction(func(tx *gorm.DB) error {
			return g.upsert(tx, l)
		})
		if errors.Is(err, ErrCreateCreditConflict) || errors.Is(err, ErrUpdateCreditConflict) {
			continue
		}
		return err
	}
}

func (g *creditDAO) upsert(tx *gorm.DB, l CreditLog) error {
	now := time.Now().UnixMilli()
	uid := l.Uid
	amount := uint64(l.CreditChange)
	c := Credit{TotalCredits: amount, Version: 1, Ctime: now, Utime: now}
	res := tx.Where(Credit{Uid: uid}).Attrs(c).FirstOrCreate(&c)
	if res.Error != nil {
		if g.isMySQLUniqueIndexError(res.Error) {
			return fmt.Errorf("%w", ErrCreateCreditConflict)
		}
		return fmt.Errorf("创建/查找积分主记录失败: %w", res.Error)
	}
	if res.RowsAffected == 0 {
		// 找到积分主记录, 更新可用积分
		version := c.Version
		c.TotalCredits += amount
		c.Version += 1
		c.Utime = now
		res = tx.Model(&Credit{}).
			Where("uid = ? AND Version = ?", uid, version).
			Updates(map[string]any{
				"TotalCredits": c.TotalCredits, // 更新后可能为0
				"Utime":        c.Utime,
				"Version":      c.Version,
			})
		if res.Error != nil {
			return fmt.Errorf("更新积分主记录失败: %w", res.Error)
		}
		if res.RowsAffected == 0 {
			// case: version被其他并发事务更新 通知上层重试
			return fmt.Errorf("%w", ErrUpdateCreditConflict)
		}
	}
	// 添加积分流水记录
	l.CreditChange = int64(amount)
	l.CreditBalance = c.TotalCredits
	l.Ctime = now
	l.Utime = now
	if err := tx.Create(&l).Error; err != nil {
		if g.isMySQLUniqueIndexError(err) {
			return fmt.Errorf("%w", ErrDuplicatedCreditLog)
		}
		return err
	}
	return nil
}

func (g *creditDAO) isMySQLUniqueIndexError(err error) bool {
	var me *mysql.MySQLError
	if errors.As(err, &me) {
		const uniqueIndexErrNo uint16 = 1062
		if me.Number == uniqueIndexErrNo {
			return true
		}
	}
	return false
}

func (g *creditDAO) FindCreditByUID(ctx context.Context, uid int64) (Credit, error) {
	var res Credit
	err := g.db.WithContext(ctx).First(&res, "uid = ?", uid).Error
	return res, err
}

func (g *creditDAO) FindCreditLogsByUID(ctx context.Context, uid int64) ([]CreditLog, error) {
	var res []CreditLog
	err := g.db.WithContext(ctx).
		Where("uid = ? AND status != ?", uid, domain.CreditLogStatusInactive).
		Order("ctime DESC").
		Find(&res).Error
	return res, err
}

// CreateCreditLockLog 创建积分预扣记录
func (g *creditDAO) CreateCreditLockLog(ctx context.Context, l CreditLog) (int64, error) {
	var lid int64
	for {
		err := g.db.WithContext(ctx).Transaction(func(tx *gorm.DB) error {
			id, err := g.createCreditLockLog(tx, l)
			lid = id
			return err
		})
		if errors.Is(err, ErrUpdateCreditConflict) {
			continue
		}
		return lid, err
	}
}

func (g *creditDAO) createCreditLockLog(tx *gorm.DB, l CreditLog) (int64, error) {
	now := time.Now().UnixMilli()
	amount := uint64(l.CreditChange)
	uid := l.Uid
	var c Credit
	if err := tx.First(&c, "uid = ?", uid).Error; err != nil {
		return 0, fmt.Errorf("积分主记录不存在: %w", err)
	}

	// 找到积分主记录, 更新可用积分
	version := c.Version
	if c.TotalCredits < amount {
		return 0, fmt.Errorf("%w", ErrCreditNotEnough)
	}
	c.TotalCredits -= amount
	c.LockedTotalCredits += amount
	c.Version += 1
	c.Utime = now
	res := tx.Model(&Credit{}).
		Where("uid = ? AND Version = ?", uid, version).
		Updates(map[string]any{
			"TotalCredits":       c.TotalCredits, // 更新后可能为0
			"LockedTotalCredits": c.LockedTotalCredits,
			"Utime":              c.Utime,
			"Version":            c.Version,
		})

	if res.Error != nil {
		return 0, fmt.Errorf("更新积分主记录失败: %w", res.Error)
	}
	if res.RowsAffected == 0 {
		// case: version被其他并发事务更新 通知上层重试
		return 0, fmt.Errorf("%w", ErrUpdateCreditConflict)
	}

	// 添加积分流水记录
	l.Uid = c.Uid
	l.CreditChange = 0 - int64(amount)
	l.CreditBalance = c.TotalCredits
	l.Status = domain.CreditLogStatusLocked
	l.Ctime = now
	l.Utime = now
	if err := tx.Create(&l).Error; err != nil {
		if g.isMySQLUniqueIndexError(err) {
			return 0, fmt.Errorf("%w", ErrDuplicatedCreditLog)
		}
		return 0, err
	}
	return l.Id, nil
}

// ConfirmCreditLockLog 确认预扣积分
func (g *creditDAO) ConfirmCreditLockLog(ctx context.Context, uid, tid int64) error {
	for {
		err := g.db.WithContext(ctx).Transaction(func(tx *gorm.DB) error {
			return g.confirmCreditLockLog(tx, uid, tid)
		})
		if errors.Is(err, ErrUpdateCreditConflict) {
			continue
		}
		return err
	}
}

func (g *creditDAO) confirmCreditLockLog(tx *gorm.DB, uid, tid int64) error {

	// 更新
	now := time.Now().UnixMilli()

	var c Credit
	if err := tx.First(&c, "uid = ?", uid).Error; err != nil {
		return fmt.Errorf("用户ID非法: %w", err)
	}

	var cl CreditLog
	if err := tx.Where("uid = ? AND id = ? AND status = ?", uid, tid, domain.CreditLogStatusLocked).
		First(&cl).Error; err != nil {
		return fmt.Errorf("事务ID非法: %w", err)
	}

	cl.Status = domain.CreditLogStatusActive
	cl.Utime = now
	res := tx.Model(&CreditLog{}).
		Where("uid = ? AND id = ? AND status = ?", uid, tid, domain.CreditLogStatusLocked).
		Updates(cl)
	if err := res.Error; err != nil {
		return fmt.Errorf("更新积分流水记录失败: %w", err)
	}

	changeMount := uint64(0 - cl.CreditChange)
	version := c.Version
	c.LockedTotalCredits -= changeMount
	c.Version += 1
	c.Utime = now
	res = tx.Model(&Credit{}).
		Where("uid = ? AND Version = ?", uid, version).
		Updates(map[string]any{
			"LockedTotalCredits": c.LockedTotalCredits, // 更新后可能为0
			"Utime":              c.Utime,
			"Version":            c.Version,
		})
	if res.Error != nil {
		return fmt.Errorf("更新积分主记录失败: %w", res.Error)
	}
	if res.RowsAffected == 0 {
		return fmt.Errorf("%w", ErrUpdateCreditConflict)
	}
	return nil
}

// CancelCreditLockLog 取消积分预扣
func (g *creditDAO) CancelCreditLockLog(ctx context.Context, uid, tid int64) error {
	for {
		err := g.db.WithContext(ctx).Transaction(func(tx *gorm.DB) error {
			return g.cancelCreditLockLog(tx, uid, tid)
		})
		if errors.Is(err, ErrUpdateCreditConflict) {
			continue
		}
		return err
	}
}

func (g *creditDAO) cancelCreditLockLog(tx *gorm.DB, uid, tid int64) error {
	// 更新
	now := time.Now().UnixMilli()

	var c Credit
	if err := tx.First(&c, "uid = ?", uid).Error; err != nil {
		return fmt.Errorf("用户ID非法: %w", err)
	}

	var cl CreditLog
	if err := tx.Where("uid = ? AND id = ? AND status = ?", uid, tid, domain.CreditLogStatusLocked).
		First(&cl).Error; err != nil {
		return fmt.Errorf("事务ID非法: %w", err)
	}

	cl.Status = domain.CreditLogStatusInactive
	cl.Utime = now
	res := tx.Model(&CreditLog{}).
		Where("uid = ? AND id = ? AND status = ?", uid, tid, domain.CreditLogStatusLocked).
		Updates(cl)
	if err := res.Error; err != nil {
		return fmt.Errorf("更新积分流水记录失败: %w", err)
	}

	changeMount := uint64(0 - cl.CreditChange)
	version := c.Version
	c.TotalCredits += changeMount
	c.LockedTotalCredits -= changeMount
	c.Version += 1
	c.Utime = now

	res = tx.Model(&Credit{}).
		Where("uid = ? AND Version = ?", uid, version).
		Updates(map[string]any{
			"TotalCredits":       c.TotalCredits,
			"LockedTotalCredits": c.LockedTotalCredits, // 更新后可能为0
			"Utime":              c.Utime,
			"Version":            c.Version,
		})
	if res.Error != nil {
		return fmt.Errorf("更新积分主记录失败: %w", res.Error)
	}
	if res.RowsAffected == 0 {
		return fmt.Errorf("%w", ErrUpdateCreditConflict)
	}

	return nil
}

type Credit struct {
	Id                 int64  `gorm:"primaryKey;autoIncrement;comment:积分主表自增ID"`
	Uid                int64  `gorm:"not null;uniqueIndex:unq_user_id;comment:用户ID"`
	TotalCredits       uint64 `gorm:"not null;default 0;comment:可用的积分总数"`
	LockedTotalCredits uint64 `gorm:"not null;default 0;comment:锁定的积分总数"`
	Version            int64  `gorm:"not null;default 1;comment:版本号"`
	Ctime              int64
	Utime              int64
}

type CreditLog struct {
	Id            int64  `gorm:"primaryKey;autoIncrement;comment:积分流水表自增ID"`
	Key           string `gorm:"type:varchar(256);not null;uniqueIndex:unq_key;comment:去重key"`
	Uid           int64  `gorm:"not null;index:idx_user_id;comment:用户ID"`
	Biz           string `gorm:"type:varchar(256);not null;comment:业务类型名,项目中模块目录名小写,user/member"`
	BizId         int64  `gorm:"not null;index:idx_biz_id;comment:业务ID"`
	Desc          string `gorm:"type:varchar(256);not null;comment:积分流水描述"`
	CreditChange  int64  `gorm:"not null;comment:积分变动数量,正数为增加,负数为减少"`
	CreditBalance uint64 `gorm:"not null;comment:变动后可用的积分总数"`
	Status        int64  `gorm:"type:tinyint unsigned;not null;default:1;comment:流水状态 1=已生效, 2=预扣中, 3=已失效"`
	Ctime         int64
	Utime         int64
}<|MERGE_RESOLUTION|>--- conflicted
+++ resolved
@@ -31,11 +31,7 @@
 	ErrUpdateCreditConflict = errors.New("更新积分主记录冲突")
 	ErrDuplicatedCreditLog  = errors.New("积分流水记录重复")
 	ErrCreditNotEnough      = errors.New("积分不足")
-<<<<<<< HEAD
-	ErrCreditNotFound       = gorm.ErrRecordNotFound
-=======
 	ErrRecordNotFound       = egorm.ErrRecordNotFound
->>>>>>> 2e43e43d
 )
 
 type CreditDAO interface {
