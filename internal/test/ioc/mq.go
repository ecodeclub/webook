--- conflicted
+++ resolved
@@ -83,21 +83,10 @@
 			Name:       "order_events",
 			Partitions: 1,
 		},
-<<<<<<< HEAD
-=======
 		{
 			Name:       "interactive_events",
 			Partitions: 1,
 		},
-	})
-	err := econf.UnmarshalKey("kafka", &cfg)
-	if err != nil {
-		return nil, err
-	}
-	qq, err := kafka.NewMQ(cfg.Network, cfg.Addresses)
-	if err != nil {
-		return nil, err
->>>>>>> b7d9f13e
 	}
 	// 替换用内存实现，方便测试
 	qq := memory.NewMQ()
