--- conflicted
+++ resolved
@@ -31,13 +31,9 @@
 
 type AdminRepository interface {
 	Save(ctx context.Context, r domain.Roadmap) (int64, error)
-<<<<<<< HEAD
 	List(ctx context.Context, offset int, limit int) (int64, []domain.Roadmap, error)
-=======
-	List(ctx context.Context, offset int, limit int) ([]domain.Roadmap, error)
 	// ListSince 分页查找Utime大于等于since的路线图，返回结果包含边信息
 	ListSince(ctx context.Context, since int64, offset, limit int) ([]domain.Roadmap, error)
->>>>>>> 27a8d4b6
 	GetById(ctx context.Context, id int64) (domain.Roadmap, error)
 	Delete(ctx context.Context, id int64) error
 
