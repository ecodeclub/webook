// Copyright 2023 ecodeclub
//
// Licensed under the Apache License, Version 2.0 (the "License");
// you may not use this file except in compliance with the License.
// You may obtain a copy of the License at
//
// http://www.apache.org/licenses/LICENSE-2.0
//
// Unless required by applicable law or agreed to in writing, software
// distributed under the License is distributed on an "AS IS" BASIS,
// WITHOUT WARRANTIES OR CONDITIONS OF ANY KIND, either express or implied.
// See the License for the specific language governing permissions and
// limitations under the License.

package service

import (
	"context"
	"fmt"
	"slices"

	"github.com/ecodeclub/webook/internal/payment/internal/domain"
	"github.com/ecodeclub/webook/internal/payment/internal/repository"
	"github.com/ecodeclub/webook/internal/payment/internal/service/credit"
	"github.com/ecodeclub/webook/internal/payment/internal/service/wechat"
	"github.com/ecodeclub/webook/internal/pkg/sequencenumber"
	"github.com/gotomicro/ego/core/elog"
)

//go:generate mockgen -source=service.go -package=paymentmocks -destination=../../mocks/payment.mock.go -typed Service
type Service interface {
	CreatePayment(ctx context.Context, payment domain.Payment) (domain.Payment, error)
	GetPaymentChannels(ctx context.Context) []domain.PaymentChannel
	FindPaymentByID(ctx context.Context, paymentID int64) (domain.Payment, error)
	PayByOrderID(ctx context.Context, oid int64) (domain.Payment, error)
}

func NewService(wechatSvc *wechat.NativePaymentService,
	creditSvc *credit.PaymentService,
	snGenerator *sequencenumber.Generator,
	repo repository.PaymentRepository) Service {
	return &service{
		wechatSvc:   wechatSvc,
		creditSvc:   creditSvc,
		snGenerator: snGenerator,
		repo:        repo,
		l:           elog.DefaultLogger,
	}
}

type service struct {
	wechatSvc   *wechat.NativePaymentService
	creditSvc   *credit.PaymentService
	snGenerator *sequencenumber.Generator
	repo        repository.PaymentRepository
	l           *elog.Component
}

// 订单模块 调用 支付模块 创建支付记录
//    domain.Payment {ID, SN, buyer_id, orderID, orderSN, []paymentChanenl{{1, 积分, 2000}, {2, 微信, 7990, codeURL}},
//  Pay(ctx, domain.Payment) (domain.Payment[填充后],  err error)
//  含有微信就要调用 Prepay()
//  WechatPrepay(
// CreditPay(ctx,
// 1) 订单 -> 2) 支付 -> 3) 积分

// CreatePayment 创建支付记录(支付主记录 + 支付渠道流水记录) 订单模块会同步调用该模块, 生成支付计划
func (s *service) CreatePayment(ctx context.Context, payment domain.Payment) (domain.Payment, error) {

	// 3. 同步调用“支付模块”获取支付ID和支付SN和二维码
	//    1)创建支付, 支付记录, 冗余订单ID和订单SN
	//    2)调用“积分模块” 扣减积分
	//    3)调用“微信”, 获取二维码

	// 填充公共字段
	paymentSN, err := s.snGenerator.Generate(payment.PayerID)
	if err != nil {
		return domain.Payment{}, fmt.Errorf("生成支付序列号失败: %w", err)
	}
	payment.SN = paymentSN

	// 积分支付优先
	slices.SortFunc(payment.Records, func(a, b domain.PaymentRecord) int {
		if a.Channel < b.Channel {
			return -1
		} else if a.Channel > b.Channel {
			return 1
		}
		return 0
	})

	if len(payment.Records) == 1 {
		switch payment.Records[0].Channel {
		case domain.ChannelTypeCredit:
			// 仅积分支付
			return s.creditSvc.Pay(ctx, payment)
		case domain.ChannelTypeWechat:
			// 仅微信支付
			return s.wechatSvc.Prepay(ctx, payment)
		}
	}

	return s.prepayByWechatAndCredit(ctx, payment)
}

// prepayByWechatAndCredit 用微信和积分预支付
func (s *service) prepayByWechatAndCredit(ctx context.Context, payment domain.Payment) (domain.Payment, error) {
<<<<<<< HEAD
=======

>>>>>>> e8ef37f4
	p, err := s.creditSvc.Prepay(ctx, payment)
	if err != nil {
		return domain.Payment{}, fmt.Errorf("积分与微信混合支付失败: %w", err)
	}
	pp, err2 := s.wechatSvc.Prepay(ctx, p)
	if err2 != nil {
		return domain.Payment{}, fmt.Errorf("积分与微信混合支付失败: %w", err2)
	}

	return pp, nil
}

func (s *service) GetPaymentChannels(ctx context.Context) []domain.PaymentChannel {
	return []domain.PaymentChannel{
		{Type: domain.ChannelTypeCredit, Desc: "积分"},
		{Type: domain.ChannelTypeWechat, Desc: "微信"},
	}
}

func (s *service) FindPaymentByID(ctx context.Context, id int64) (domain.Payment, error) {
	return domain.Payment{}, nil
}

// PayByOrderID 通过订单序ID支付,查找并执行支付计划
func (s *service) PayByOrderID(ctx context.Context, oid int64) (domain.Payment, error) {
	// 幂等
	return domain.Payment{}, nil
}<|MERGE_RESOLUTION|>--- conflicted
+++ resolved
@@ -105,14 +105,12 @@
 
 // prepayByWechatAndCredit 用微信和积分预支付
 func (s *service) prepayByWechatAndCredit(ctx context.Context, payment domain.Payment) (domain.Payment, error) {
-<<<<<<< HEAD
-=======
 
->>>>>>> e8ef37f4
 	p, err := s.creditSvc.Prepay(ctx, payment)
 	if err != nil {
 		return domain.Payment{}, fmt.Errorf("积分与微信混合支付失败: %w", err)
 	}
+
 	pp, err2 := s.wechatSvc.Prepay(ctx, p)
 	if err2 != nil {
 		return domain.Payment{}, fmt.Errorf("积分与微信混合支付失败: %w", err2)
