--- conflicted
+++ resolved
@@ -80,6 +80,12 @@
 	return s.repo.FindPaymentByID(ctx, pmtID)
 }
 
+// PayByID 通过支付主记录ID支付,查找并执行支付计划
+func (s *service) PayByID(ctx context.Context, pmtID int64) (domain.Payment, error) {
+	// 幂等
+	return domain.Payment{}, nil
+}
+
 // 订单模块 调用 支付模块 创建支付记录
 //    domain.Payment {ID, SN, buyer_id, orderID, orderSN, []paymentChanenl{{1, 积分, 2000}, {2, 微信, 7990, codeURL}},
 //  Pay(ctx, domain.Payment) (domain.Payment[填充后],  err error)
@@ -140,26 +146,4 @@
 	}
 
 	return pp, nil
-}
-
-<<<<<<< HEAD
-// PayByOrderID 通过订单序ID支付,查找并执行支付计划
-func (s *service) PayByOrderID(ctx context.Context, oid int64) (domain.Payment, error) {
-=======
-func (s *service) GetPaymentChannels(ctx context.Context) []domain.PaymentChannel {
-	return []domain.PaymentChannel{
-		{Type: domain.ChannelTypeCredit, Desc: "积分"},
-		{Type: domain.ChannelTypeWechat, Desc: "微信"},
-	}
-}
-
-func (s *service) FindPaymentByID(ctx context.Context, pmtID int64) (domain.Payment, error) {
-	return s.repo.FindPaymentByID(ctx, pmtID)
-}
-
-// PayByID 通过支付主记录ID支付,查找并执行支付计划
-func (s *service) PayByID(ctx context.Context, pmtID int64) (domain.Payment, error) {
->>>>>>> be8680f0
-	// 幂等
-	return domain.Payment{}, nil
 }