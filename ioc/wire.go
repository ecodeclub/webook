--- conflicted
+++ resolved
@@ -108,14 +108,9 @@
 		material.InitModule,
 		wire.FieldsOf(new(*material.Module), "Hdl", "AdminHdl"),
 		interview.InitModule,
-<<<<<<< HEAD
 		wire.FieldsOf(new(*interview.Module), "JourneyHdl", "OfferHdl"),
-
-=======
-		wire.FieldsOf(new(*interview.Module), "JourneyHdl"),
 		company.InitModule,
 		wire.FieldsOf(new(*company.Module), "Hdl"),
->>>>>>> 0d208b77
 		initLocalActiveLimiterBuilder,
 		initCronJobs,
 		// 这两个顺序不要换
