// Copyright 2023 ecodeclub
//
// Licensed under the Apache License, Version 2.0 (the "License");
// you may not use this file except in compliance with the License.
// You may obtain a copy of the License at
//
// http://www.apache.org/licenses/LICENSE-2.0
//
// Unless required by applicable law or agreed to in writing, software
// distributed under the License is distributed on an "AS IS" BASIS,
// WITHOUT WARRANTIES OR CONDITIONS OF ANY KIND, either express or implied.
// See the License for the specific language governing permissions and
// limitations under the License.

//go:build wireinject

package ioc

import (
	"github.com/ecodeclub/webook/internal/cases"
	"github.com/ecodeclub/webook/internal/cos"
	"github.com/ecodeclub/webook/internal/credit"
	"github.com/ecodeclub/webook/internal/feedback"
	"github.com/ecodeclub/webook/internal/label"
	"github.com/ecodeclub/webook/internal/member"
	"github.com/ecodeclub/webook/internal/order"
	"github.com/ecodeclub/webook/internal/payment"
	"github.com/ecodeclub/webook/internal/pkg/middleware"
	"github.com/ecodeclub/webook/internal/product"
	baguwen "github.com/ecodeclub/webook/internal/question"
	"github.com/ecodeclub/webook/internal/skill"
	"github.com/google/wire"
)

var BaseSet = wire.NewSet(InitDB, InitCache, InitRedis, InitMQ, InitCosConfig)

func InitApp() (*App, error) {
	wire.Build(wire.Struct(new(App), "*"),
		BaseSet,
		InitSession,
		cos.InitHandler,
		baguwen.InitModule,
		wire.FieldsOf(new(*baguwen.Module), "Hdl", "QsHdl"),
		InitUserHandler,
		label.InitHandler,
		cases.InitModule,
		wire.FieldsOf(new(*cases.Module), "Hdl"),
		skill.InitHandler,
		feedback.InitHandler,
		member.InitModule,
		wire.FieldsOf(new(*member.Module), "Svc"),
		middleware.NewCheckMembershipMiddlewareBuilder,
		product.InitModule,
<<<<<<< HEAD
		wire.FieldsOf(new(*product.Module), "Hdl", "Svc"),
		order.InitModule,
		wire.FieldsOf(new(*order.Module), "Hdl"),
		payment.InitModule,
		wire.FieldsOf(new(*payment.Module), "Svc"),
		credit.InitModule,
		wire.FieldsOf(new(*credit.Module), "Svc"),
=======
		wire.FieldsOf(new(*product.Module), "Hdl"),
		order.InitModule,
		wire.FieldsOf(new(*order.Module), "Hdl"),
		payment.InitModule,
		credit.InitModule,
>>>>>>> 27396113
		initGinxServer)
	return new(App), nil
}<|MERGE_RESOLUTION|>--- conflicted
+++ resolved
@@ -51,21 +51,11 @@
 		wire.FieldsOf(new(*member.Module), "Svc"),
 		middleware.NewCheckMembershipMiddlewareBuilder,
 		product.InitModule,
-<<<<<<< HEAD
-		wire.FieldsOf(new(*product.Module), "Hdl", "Svc"),
-		order.InitModule,
-		wire.FieldsOf(new(*order.Module), "Hdl"),
-		payment.InitModule,
-		wire.FieldsOf(new(*payment.Module), "Svc"),
-		credit.InitModule,
-		wire.FieldsOf(new(*credit.Module), "Svc"),
-=======
 		wire.FieldsOf(new(*product.Module), "Hdl"),
 		order.InitModule,
 		wire.FieldsOf(new(*order.Module), "Hdl"),
 		payment.InitModule,
 		credit.InitModule,
->>>>>>> 27396113
 		initGinxServer)
 	return new(App), nil
 }