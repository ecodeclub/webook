--- conflicted
+++ resolved
@@ -59,14 +59,10 @@
 	if err != nil {
 		return nil, err
 	}
-<<<<<<< HEAD
-	productModule := product.InitModule(db)
-=======
 	productModule, err := product.InitModule(db)
 	if err != nil {
 		return nil, err
 	}
->>>>>>> 27396113
 	handler7 := productModule.Hdl
 	creditModule, err := credit.InitModule(db, mq, cache)
 	if err != nil {
@@ -76,14 +72,7 @@
 	if err != nil {
 		return nil, err
 	}
-<<<<<<< HEAD
-	serviceService := paymentModule.Svc
-	service2 := productModule.Svc
-	service3 := creditModule.Svc
-	orderModule, err := order.InitModule(db, cache, mq, serviceService, service2, service3)
-=======
 	orderModule, err := order.InitModule(db, cache, mq, paymentModule, productModule, creditModule)
->>>>>>> 27396113
 	if err != nil {
 		return nil, err
 	}
